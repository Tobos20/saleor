--- conflicted
+++ resolved
@@ -4,14 +4,11 @@
 
 ## [Unreleased]
 
-<<<<<<< HEAD
 - Add metadata to shipping zones and shipping methods - by @maarcingebala #6340
 - Add possibility to provide external payment ID during the conversion draft order to order - #6320 by @korycins
-=======
 - Add metadata to shipping zones and shipping methods - #6340 by @maarcingebala
 - Drop deprecated meta mutations - #6422 by @maarcingebala
 - Migrate draftjs content to editorjs format - by @IKarbowiak #6430
->>>>>>> f48e509e
 
 ## 2.11.0
 
