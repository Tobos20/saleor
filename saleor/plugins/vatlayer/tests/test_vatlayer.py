from decimal import Decimal
from unittest.mock import Mock
from urllib.parse import urlparse

import pytest
from django.core.exceptions import ValidationError
from django_countries.fields import Country
from prices import Money, MoneyRange, TaxedMoney, TaxedMoneyRange

from ....checkout import calculations
from ....checkout.utils import add_variant_to_checkout, fetch_checkout_lines
from ....core.prices import quantize_price
from ....core.taxes import zero_taxed_money
from ...manager import get_plugins_manager
from ...models import PluginConfiguration
from ...vatlayer import (
    DEFAULT_TAX_RATE_NAME,
    apply_tax_to_price,
    get_tax_rate_by_name,
    get_taxed_shipping_price,
    get_taxes_for_country,
)
from ..plugin import VatlayerPlugin


def get_url_path(url):
    parsed_url = urlparse(url)
    return parsed_url.path


def get_redirect_location(response):
    # Due to Django 1.8 compatibility, we have to handle both cases
    return get_url_path(response["Location"])


@pytest.fixture
def compare_taxes():
    def fun(taxes_1, taxes_2):
        assert len(taxes_1) == len(taxes_2)

        for rate_name, tax in taxes_1.items():
            value_1 = tax["value"]
            value_2 = taxes_2.get(rate_name)["value"]
            assert value_1 == value_2

    return fun


def test_get_tax_rate_by_name(taxes):
    rate_name = "pharmaceuticals"
    tax_rate = get_tax_rate_by_name(rate_name, taxes)

    assert tax_rate == taxes[rate_name]["value"]


def test_get_tax_rate_by_name_fallback_to_standard(taxes):
    rate_name = "unexisting tax rate"
    tax_rate = get_tax_rate_by_name(rate_name, taxes)

    assert tax_rate == taxes[DEFAULT_TAX_RATE_NAME]["value"]


def test_get_tax_rate_by_name_empty_taxes(product):
    rate_name = "unexisting tax rate"
    tax_rate = get_tax_rate_by_name(rate_name)

    assert tax_rate == 0


@pytest.mark.parametrize(
    "price, charge_taxes, expected_price",
    [
        (
            Money(10, "USD"),
            False,
            TaxedMoney(net=Money(10, "USD"), gross=Money(10, "USD")),
        ),
        (
            Money(10, "USD"),
            True,
            TaxedMoney(net=Money("8.13", "USD"), gross=Money(10, "USD")),
        ),
    ],
)
def test_get_taxed_shipping_price(
    site_settings, vatlayer, price, charge_taxes, expected_price
):
    site_settings.charge_taxes_on_shipping = charge_taxes
    site_settings.save()

    shipping_price = get_taxed_shipping_price(price, taxes=vatlayer)

    assert shipping_price == expected_price


def test_get_taxes_for_country(vatlayer, compare_taxes):
    taxes = get_taxes_for_country(Country("PL"))
    compare_taxes(taxes, vatlayer)


def test_apply_tax_to_price_do_not_include_tax(site_settings, taxes):
    site_settings.include_taxes_in_prices = False
    site_settings.save()

    money = Money(100, "USD")
    assert apply_tax_to_price(taxes, "standard", money) == TaxedMoney(
        net=Money(100, "USD"), gross=Money(123, "USD")
    )
    assert apply_tax_to_price(taxes, "medical", money) == TaxedMoney(
        net=Money(100, "USD"), gross=Money(108, "USD")
    )

    taxed_money = TaxedMoney(net=Money(100, "USD"), gross=Money(100, "USD"))
    assert apply_tax_to_price(taxes, "standard", taxed_money) == TaxedMoney(
        net=Money(100, "USD"), gross=Money(123, "USD")
    )
    assert apply_tax_to_price(taxes, "medical", taxed_money) == TaxedMoney(
        net=Money(100, "USD"), gross=Money(108, "USD")
    )


def test_apply_tax_to_price_do_not_include_tax_fallback_to_standard_rate(
    site_settings, taxes
):
    site_settings.include_taxes_in_prices = False
    site_settings.save()

    money = Money(100, "USD")
    taxed_money = TaxedMoney(net=Money(100, "USD"), gross=Money(123, "USD"))
    assert apply_tax_to_price(taxes, "space suits", money) == taxed_money


def test_apply_tax_to_price_include_tax(taxes):
    money = Money(100, "USD")
    assert apply_tax_to_price(taxes, "standard", money) == TaxedMoney(
        net=Money("81.30", "USD"), gross=Money(100, "USD")
    )
    assert apply_tax_to_price(taxes, "medical", money) == TaxedMoney(
        net=Money("92.59", "USD"), gross=Money(100, "USD")
    )


def test_apply_tax_to_price_include_fallback_to_standard_rate(taxes):
    money = Money(100, "USD")
    assert apply_tax_to_price(taxes, "space suits", money) == TaxedMoney(
        net=Money("81.30", "USD"), gross=Money(100, "USD")
    )

    taxed_money = TaxedMoney(net=Money(100, "USD"), gross=Money(100, "USD"))
    assert apply_tax_to_price(taxes, "space suits", taxed_money) == TaxedMoney(
        net=Money("81.30", "USD"), gross=Money(100, "USD")
    )


def test_apply_tax_to_price_raise_typeerror_for_invalid_type(taxes):
    with pytest.raises(TypeError):
        assert apply_tax_to_price(taxes, "standard", 100)


def test_apply_tax_to_price_no_taxes_return_taxed_money():
    money = Money(100, "USD")
    taxed_money = TaxedMoney(net=Money(100, "USD"), gross=Money(100, "USD"))

    assert apply_tax_to_price(None, "standard", money) == taxed_money
    assert apply_tax_to_price(None, "medical", taxed_money) == taxed_money


def test_apply_tax_to_price_no_taxes_return_taxed_money_range():
    money_range = MoneyRange(Money(100, "USD"), Money(200, "USD"))
    taxed_money_range = TaxedMoneyRange(
        TaxedMoney(net=Money(100, "USD"), gross=Money(100, "USD")),
        TaxedMoney(net=Money(200, "USD"), gross=Money(200, "USD")),
    )

    assert apply_tax_to_price(None, "standard", money_range) == taxed_money_range
    assert apply_tax_to_price(None, "standard", taxed_money_range) == taxed_money_range


def test_apply_tax_to_price_no_taxes_raise_typeerror_for_invalid_type():
    with pytest.raises(TypeError):
        assert apply_tax_to_price(None, "standard", 100)


def test_vatlayer_plugin_caches_taxes(
    vatlayer, monkeypatch, product, address, channel_USD
):
    mocked_taxes = Mock(wraps=get_taxes_for_country)
    monkeypatch.setattr(
        "saleor.plugins.vatlayer.plugin.get_taxes_for_country", mocked_taxes
    )

    manager = get_plugins_manager()
    plugin = manager.get_plugin(VatlayerPlugin.PLUGIN_ID)
<<<<<<< HEAD
    price = product.variants.first().get_price(product, [], None)
=======
    price = product.variants.first().get_price(channel_USD.slug)
>>>>>>> 955302ea
    address.country = Country("de")
    plugin.apply_taxes_to_product(
        product, price, address.country, TaxedMoney(price, price)
    )
    plugin.apply_taxes_to_shipping(price, address, TaxedMoney(price, price))
    assert mocked_taxes.call_count == 1


@pytest.mark.parametrize(
    "with_discount, expected_net, expected_gross, voucher_amount, taxes_in_prices",
    [
        (True, "20.34", "25.00", "0.0", True),
        (True, "20.00", "25.75", "5.0", False),
        (False, "40.00", "49.20", "0.0", False),
        (False, "29.52", "37.00", "3.0", True),
    ],
)
def test_calculate_checkout_total(
    site_settings,
    vatlayer,
    checkout_with_item,
    address,
    shipping_zone,
    discount_info,
    with_discount,
    expected_net,
    expected_gross,
    voucher_amount,
    taxes_in_prices,
):
    manager = get_plugins_manager(
        plugins=["saleor.plugins.vatlayer.plugin.VatlayerPlugin"]
    )
    checkout_with_item.shipping_address = address
    checkout_with_item.save()
    voucher_amount = Money(voucher_amount, "USD")
    checkout_with_item.shipping_method = shipping_zone.shipping_methods.get()
    checkout_with_item.discount = voucher_amount
    checkout_with_item.save()
    line = checkout_with_item.lines.first()
    product = line.variant.product
    manager.assign_tax_code_to_object_meta(product, "standard")
    product.save()

    site_settings.include_taxes_in_prices = taxes_in_prices
    site_settings.save()

    discounts = [discount_info] if with_discount else None
    lines = fetch_checkout_lines(checkout_with_item)
    total = manager.calculate_checkout_total(
        checkout_with_item, lines, address, discounts
    )
    total = quantize_price(total, total.currency)
    assert total == TaxedMoney(
        net=Money(expected_net, "USD"), gross=Money(expected_gross, "USD")
    )


@pytest.mark.parametrize(
    "with_discount, expected_net, expected_gross, taxes_in_prices",
    [
        (True, "25.00", "30.75", False),
        (False, "40.65", "50.00", True),
        (False, "50.00", "61.50", False),
        (True, "20.35", "25.00", True),
    ],
)
def test_calculate_checkout_subtotal(
    site_settings,
    vatlayer,
    checkout_with_item,
    address,
    shipping_zone,
    discount_info,
    with_discount,
    expected_net,
    expected_gross,
    taxes_in_prices,
    stock,
):
    variant = stock.product_variant
    site_settings.include_taxes_in_prices = taxes_in_prices
    site_settings.save()

    checkout_with_item.shipping_address = address
    checkout_with_item.shipping_method = shipping_zone.shipping_methods.get()
    checkout_with_item.save()

    manager = get_plugins_manager(
        plugins=["saleor.plugins.vatlayer.plugin.VatlayerPlugin"]
    )

    product = variant.product
    manager.assign_tax_code_to_object_meta(product, "standard")
    product.save()

    discounts = [discount_info] if with_discount else None
    add_variant_to_checkout(checkout_with_item, variant, 2)
    lines = fetch_checkout_lines(checkout_with_item)
    total = manager.calculate_checkout_subtotal(
        checkout_with_item, lines, address, discounts
    )
    total = quantize_price(total, total.currency)
    assert total == TaxedMoney(
        net=Money(expected_net, "USD"), gross=Money(expected_gross, "USD")
    )


def test_calculate_order_shipping(vatlayer, order_line, shipping_zone, site_settings):
    manager = get_plugins_manager(
        plugins=["saleor.plugins.vatlayer.plugin.VatlayerPlugin"]
    )
    order = order_line.order
    method = shipping_zone.shipping_methods.get()
    order.shipping_address = order.billing_address.get_copy()
    order.shipping_method_name = method.name
    order.shipping_method = method
    order.save()
    price = manager.calculate_order_shipping(order)
    price = quantize_price(price, price.currency)
    assert price == TaxedMoney(net=Money("8.13", "USD"), gross=Money("10.00", "USD"))


def test_calculate_order_shipping_for_order_without_shipping(
    vatlayer, order_line, shipping_zone, site_settings
):
    manager = get_plugins_manager(
        plugins=["saleor.plugins.vatlayer.plugin.VatlayerPlugin"]
    )
    order = order_line.order
    order.shipping_method = None
    order.save()
    price = manager.calculate_order_shipping(order)
    assert price == zero_taxed_money(order.currency)


def test_calculate_order_line_unit(vatlayer, order_line, shipping_zone, site_settings):
    manager = get_plugins_manager(
        plugins=["saleor.plugins.vatlayer.plugin.VatlayerPlugin"]
    )
    order_line.unit_price = TaxedMoney(
        net=Money("10.00", "USD"), gross=Money("10.00", "USD")
    )
    order_line.save()

    order = order_line.order
    method = shipping_zone.shipping_methods.get()
    order.shipping_address = order.billing_address.get_copy()
    order.shipping_method_name = method.name
    order.shipping_method = method
    order.save()

    product = order_line.variant.product
    manager.assign_tax_code_to_object_meta(product, "standard")
    product.save()

    line_price = manager.calculate_order_line_unit(order_line)
    line_price = quantize_price(line_price, line_price.currency)
    assert line_price == TaxedMoney(
        net=Money("8.13", "USD"), gross=Money("10.00", "USD")
    )


def test_get_tax_rate_percentage_value(
    vatlayer, order_line, shipping_zone, site_settings, product
):
    manager = get_plugins_manager(
        plugins=["saleor.plugins.vatlayer.plugin.VatlayerPlugin"]
    )
    country = Country("PL")
    tax_rate = manager.get_tax_rate_percentage_value(product, country)
    assert tax_rate == Decimal("23")


def test_save_plugin_configuration(vatlayer, settings):
    settings.PLUGINS = ["saleor.plugins.vatlayer.plugin.VatlayerPlugin"]
    manager = get_plugins_manager()
    manager.save_plugin_configuration(VatlayerPlugin.PLUGIN_ID, {"active": False})

    configuration = PluginConfiguration.objects.get(identifier=VatlayerPlugin.PLUGIN_ID)
    assert not configuration.active


def test_save_plugin_configuration_cannot_be_enabled_without_config(settings):
    settings.PLUGINS = ["saleor.plugins.vatlayer.plugin.VatlayerPlugin"]
    manager = get_plugins_manager()
    with pytest.raises(ValidationError):
        manager.save_plugin_configuration(
            VatlayerPlugin.PLUGIN_ID, {"active": True},
        )


def test_show_taxes_on_storefront(vatlayer, settings):
    settings.PLUGINS = ["saleor.plugins.vatlayer.plugin.VatlayerPlugin"]
    manager = get_plugins_manager()
    assert manager.show_taxes_on_storefront() is True


def test_get_tax_rate_type_choices(vatlayer, settings, monkeypatch):
    expected_choices = [
        "accommodation",
        "admission to cultural events",
        "admission to entertainment events",
    ]
    monkeypatch.setattr(
        "saleor.plugins.vatlayer.plugin.get_tax_rate_types", lambda: expected_choices,
    )
    settings.PLUGINS = ["saleor.plugins.vatlayer.plugin.VatlayerPlugin"]
    manager = get_plugins_manager()
    choices = manager.get_tax_rate_type_choices()

    # add a default choice
    expected_choices.append("standard")

    assert len(choices) == 4
    for choice in choices:
        assert choice.code in expected_choices


def test_apply_taxes_to_shipping_price_range(vatlayer, settings):
    settings.PLUGINS = ["saleor.plugins.vatlayer.plugin.VatlayerPlugin"]
    money_range = MoneyRange(Money(100, "USD"), Money(200, "USD"))
    country = Country("PL")
    manager = get_plugins_manager()

    expected_start = TaxedMoney(net=Money("81.30", "USD"), gross=Money("100", "USD"))
    expected_stop = TaxedMoney(net=Money("162.60", "USD"), gross=Money("200", "USD"))

    price_range = manager.apply_taxes_to_shipping_price_range(money_range, country)

    assert price_range.start == expected_start
    assert price_range.stop == expected_stop


def test_apply_taxes_to_product(
    vatlayer, settings, variant, discount_info, channel_USD
):
    settings.PLUGINS = ["saleor.plugins.vatlayer.plugin.VatlayerPlugin"]
    country = Country("PL")
    manager = get_plugins_manager()
    variant.product.metadata = {
        "vatlayer.code": "standard",
        "vatlayer.description": "standard",
    }
    price = manager.apply_taxes_to_product(
<<<<<<< HEAD
        variant.product,
        variant.get_price(variant.product, [], [discount_info]),
        country,
=======
        variant.product, variant.get_price(channel_USD.slug, [discount_info]), country
>>>>>>> 955302ea
    )
    assert price == TaxedMoney(net=Money("4.07", "USD"), gross=Money("5.00", "USD"))


def test_apply_taxes_to_product_uses_taxes_from_product_type(
    vatlayer, settings, variant, discount_info, channel_USD
):
    settings.PLUGINS = ["saleor.plugins.vatlayer.plugin.VatlayerPlugin"]
    country = Country("PL")
    manager = get_plugins_manager()
    variant.product.metadata = {}
    variant.product.product_type.metadata = {
        "vatlayer.code": "standard",
        "vatlayer.description": "standard",
    }
    price = manager.apply_taxes_to_product(
        variant.product, variant.get_price(channel_USD.slug, [discount_info]), country
    )
    assert price == TaxedMoney(net=Money("4.07", "USD"), gross=Money("5.00", "USD"))


def test_calculations_checkout_total_with_vatlayer(
    vatlayer, settings, checkout_with_item
):
    settings.PLUGINS = ["saleor.plugins.vatlayer.plugin.VatlayerPlugin"]
    manager = get_plugins_manager()
    lines = fetch_checkout_lines(checkout_with_item)
    checkout_subtotal = calculations.checkout_total(
        manager=manager,
        checkout=checkout_with_item,
        lines=lines,
        address=checkout_with_item.shipping_address,
    )
    assert checkout_subtotal == TaxedMoney(
        net=Money("30", "USD"), gross=Money("30", "USD")
    )


def test_calculations_checkout_subtotal_with_vatlayer(
    vatlayer, settings, checkout_with_item
):
    settings.PLUGINS = ["saleor.plugins.vatlayer.plugin.VatlayerPlugin"]
    manager = get_plugins_manager()
    lines = fetch_checkout_lines(checkout_with_item)
    checkout_subtotal = calculations.checkout_subtotal(
        manager=manager,
        checkout=checkout_with_item,
        lines=lines,
        address=checkout_with_item.shipping_address,
    )
    assert checkout_subtotal == TaxedMoney(
        net=Money("30", "USD"), gross=Money("30", "USD")
    )


def test_calculations_checkout_shipping_price_with_vatlayer(
    vatlayer, settings, checkout_with_item
):
    settings.PLUGINS = ["saleor.plugins.vatlayer.plugin.VatlayerPlugin"]
    manager = get_plugins_manager()
    lines = fetch_checkout_lines(checkout_with_item)
    checkout_shipping_price = calculations.checkout_shipping_price(
        manager=manager,
        checkout=checkout_with_item,
        lines=lines,
        address=checkout_with_item.shipping_address,
    )
    assert checkout_shipping_price == TaxedMoney(
        net=Money("0", "USD"), gross=Money("0", "USD")
    )


def test_skip_diabled_plugin(settings):
    settings.PLUGINS = ["saleor.plugins.vatlayer.plugin.VatlayerPlugin"]
    manager = get_plugins_manager()
    plugin: VatlayerPlugin = manager.get_plugin(VatlayerPlugin.PLUGIN_ID)

    assert (
        plugin._skip_plugin(
            previous_value=TaxedMoney(net=Money(0, "USD"), gross=Money(0, "USD"))
        )
        is True
    )<|MERGE_RESOLUTION|>--- conflicted
+++ resolved
@@ -191,11 +191,7 @@
 
     manager = get_plugins_manager()
     plugin = manager.get_plugin(VatlayerPlugin.PLUGIN_ID)
-<<<<<<< HEAD
-    price = product.variants.first().get_price(product, [], None)
-=======
-    price = product.variants.first().get_price(channel_USD.slug)
->>>>>>> 955302ea
+    price = product.variants.first().get_price(product, [], channel_USD.slug, None)
     address.country = Country("de")
     plugin.apply_taxes_to_product(
         product, price, address.country, TaxedMoney(price, price)
@@ -441,13 +437,9 @@
         "vatlayer.description": "standard",
     }
     price = manager.apply_taxes_to_product(
-<<<<<<< HEAD
         variant.product,
-        variant.get_price(variant.product, [], [discount_info]),
+        variant.get_price(variant.product, [], channel_USD.slug, [discount_info]),
         country,
-=======
-        variant.product, variant.get_price(channel_USD.slug, [discount_info]), country
->>>>>>> 955302ea
     )
     assert price == TaxedMoney(net=Money("4.07", "USD"), gross=Money("5.00", "USD"))
 
