# Changelog

All notable, unreleased changes to this project will be documented in this file. For the released changes, please visit the [Releases](https://github.com/mirumee/saleor/releases) page.

## [Unreleased]

- Cleanup code for updated function names, unused argument, etc. - #4090 by @jxltom
- Merge authorize with capture - #4098 by @korycins, @NyanKiyoshi
- Fix GATEWAYS_ENUM to always contain all implemented payment gateways - #4108 by @koradon
- Fix translation discard button - #4109 by @benekex2
- Change input style and improve Storybook stories - #4115 by @dominik-zeglen
- Separated the legacy middleware from the GQL API middleware - #4102 by @NyanKiyoshi
- Add navigation section - #4012 by @dominik-zeglen
- Order Events containing order lines or fulfillment lines now return the line object in the GraphQL API - #4114 by @NyanKiyoshi
- Migrate deprecated fields in Dashboard 2.0 - #4121 by @benekex2
- Implement customer events - #4094 by @NyanKiyoshi
- Fix draftail options and icons - #4132 by @benekex2
- Add multiple select checkbox - #4133 by @benekex2
- Add support for Google Cloud Storage - #4127 by @chetabahana
- Fix wrong calculation of subtotal in cart page - #4145 by @korycins
- Fix multiple checkbox selected behavior - #4146 by @benekex2
- GraphQL now prints exceptions to stderr as well as returning them or not - #4148 by @NyanKiyoshi
- Refactored API resolvers to staticmethods with root typing - #4155 by @NyanKiyoshi
- Users can how add multiple "Add to Cart" forms in a single page - #4165 by @NyanKiyoshi
- Disabled by default the storage of celery results - #4169 by @NyanKiyoshi
- Fix typos and messages in Dashboard 2.0 - #4168 by @benekex2
- Rename menu items in Dashboard 2.0 - #4172 by @benekex2
- Adding a non existent variant to a checkout no longer crashes - #4166 by @NyanKiyoshi
- Category delete modal improvements - #4171 by @benekex2
- Products are now sortable within collections - #4123 by @NyanKiyoshi
- Restore Django's common middleware as a default middleware - #4186 by @cmiacz
<<<<<<< HEAD
- Add phone validation in the GraphQL API to handle the library upgrade - #4156 by @NyanKiyoshi
=======
- Fix incorrect argument in `get_client_token` in Braintree integration - #4182 by @maarcingebala
- Fix resolving attribute values when transforming them to HStore - #4161 by @maarcingebala
- Fix margin calculations when product/variant price is set to zero - #4170 by @MahmoudRizk
- Disable polling in Playgroud by default - #4188 by @maarcingebala
>>>>>>> eaae29e1

## 2.6.0

### API

- Add unified filtering interface in resolvers - #3952, #4078 by @korycins
- Add mutations for bulk actions - #3935, #3954, #3967, #3969, #3970 by @akjanik
- Add mutation for reordering menu items - #3958 by @NyanKiyoshi
- Optimize queries for single nodes - #3968 @NyanKiyoshi
- Refactor error handling in mutations #3891 by @maarcingebala & @akjanik
- Specify mutation permissions through Meta classes - #3980 by @NyanKiyoshi
- Unify pricing access in products and variants - #3948 by @NyanKiyoshi
- Use only_fields instead of exclude_fields in type definitions - #3940 by @michaljelonek
- Prefetch collections when getting sales of a bunch of products - #3961 by @NyanKiyoshi
- Remove unnecessary dedents from GraphQL schema so new Playground can work - #4045 by @salwator
- Restrict resolving payment by ID - #4009 @NyanKiyoshi
- Require `checkoutId` for updating checkout's shipping and billing address - #4074 by @jxltom
- Handle errors in `TokenVerify` mutation - #3981 by @fowczarek
- Unify argument names in types and resolvers - #3942 by @NyanKiyoshi

### Core

- Use Black as the default code formatting tool - #3852 by @krzysztofwolski and @NyanKiyoshi
- Dropped Python 3.5 support - #4028 by @korycins
- Rename Cart to Checkout - #3963 by @michaljelonek
- Use data classes to exchange data with payment gateways - #4028 by @korycins
- Refactor order events - #4018 by @NyanKiyoshi

### Dashboard 2.0

- Add bulk actions - #3955 by @dominik-zeglen
- Add user avatar management - #4030 by @benekex2
- Add navigation drawer support on mobile devices - #3839 by @benekex2
- Fix rendering validation errors in product form - #4024 by @benekex2
- Move dialog windows to query string rather than router paths - #3953 by @dominik-zeglen
- Update order events types - #4089 by @jxltom
- Code cleanup by replacing render props with react hooks - #4010 by @dominik-zeglen

### Other notable changes

- Add setting to enable Django Debug Toolbar - #3983 by @koradon
- Use newest GraphQL Playground - #3971 by @salwator
- Ensure adding to quantities in the checkout is respecting the limits - #4005 by @NyanKiyoshi
- Fix country area choices - #4008 by @fowczarek
- Fix price_range_as_dict function - #3999 by @zodiacfireworks
- Fix the product listing not showing in the voucher when there were products selected - #4062 by @NyanKiyoshi
- Fix crash in Dashboard 1.0 when updating an order address's phone number - #4061 by @NyanKiyoshi
- Reduce the time of tests execution by using dummy password hasher - #4083 by @korycins
- Set up explicit **hash** function - #3979 by @akjanik
- Unit tests use none as media root - #3975 by @korycins
- Update file field styles with materializecss template filter - #3998 by @zodiacfireworks
- New translations:
  - Albanian
  - Colombian Spanish
  - Lithuanian

## 2.5.0

### API

- Add query to fetch draft orders - #3809 by @michaljelonek
- Add bulk delete mutations - #3838 by @michaljelonek
- Add `languageCode` enum to API - #3819 by @michaljelonek, #3854 by @jxltom
- Duplicate address instances in checkout mutations - #3866 by @pawelzar
- Restrict access to `orders` query for unauthorized users - #3861 by @pawelzar
- Support setting address as default in address mutations - #3787 by @jxltom
- Fix phone number validation in GraphQL when country prefix not given - #3905 by @patrys
- Report pretty stack traces in DEBUG mode - #3918 by @patrys

### Core

- Drop support for Django 2.1 and Django 1.11 (previous LTS) - #3929 by @patrys
- Fulfillment of digital products - #3868 by @korycins
- Introduce avatars for staff accounts - #3878 by @pawelzar
- Refactor the account avatars path from a relative to absolute - #3938 by @NyanKiyoshi

### Dashboard 2.0

- Add translations section - #3884 by @dominik-zeglen
- Add light/dark theme - #3856 by @dominik-zeglen
- Add customer's address book view - #3826 by @dominik-zeglen
- Add "Add variant" button on the variant details page = #3914 by @dominik-zeglen
- Add back arrows in "Configure" subsections - #3917 by @dominik-zeglen
- Display avatars in staff views - #3922 by @dominik-zeglen
- Prevent user from changing his own status and permissions - #3922 by @dominik-zeglen
- Fix crashing product create view - #3837, #3910 by @dominik-zeglen
- Fix layout in staff members details page - #3857 by @dominik-zeglen
- Fix unfocusing rich text editor - #3902 by @dominik-zeglen
- Improve accessibility - #3856 by @dominik-zeglen

### Other notable changes

- Improve user and staff management in dashboard 1.0 - #3781 by @jxltom
- Fix default product tax rate in Dashboard 1.0 - #3880 by @pawelzar
- Fix logo in docs - #3928 by @michaljelonek
- Fix name of logo file - #3867 by @jxltom
- Fix variants for juices in example data - #3926 by @michaljelonek
- Fix alignment of the cart dropdown on new bootstrap version - #3937 by @NyanKiyoshi
- Refactor the account avatars path from a relative to absolute - #3938 by @NyanKiyoshi
- New translations:
  - Armenian
  - Portuguese
  - Swahili
  - Thai

## 2.4.0

### API

- Add model translations support in GraphQL API - #3789 by @michaljelonek
- Add mutations to manage addresses for authenticated customers - #3772 by @Kwaidan00, @maarcingebala
- Add mutation to apply vouchers in checkout - #3739 by @Kwaidan00
- Add thumbnail field to `OrderLine` type - #3737 by @michaljelonek
- Add a query to fetch order by token - #3740 by @michaljelonek
- Add city choices and city area type to address validator API - #3788 by @jxltom
- Fix access to unpublished objects in API - #3724 by @Kwaidan00
- Fix bug where errors are not returned when creating fulfillment with a non-existent order line - #3777 by @jxltom
- Fix `productCreate` mutation when no product type was provided - #3804 by @michaljelonek
- Enable database search in products query - #3736 by @michaljelonek
- Use authenticated user's email as default email in creating checkout - #3726 by @jxltom
- Generate voucher code if it wasn't provided in mutation - #3717 by @Kwaidan00
- Improve limitation of vouchers by country - #3707 by @michaljelonek
- Only include canceled fulfillments for staff in fulfillment API - #3778 by @jxltom
- Support setting address as when creating customer address #3782 by @jxltom
- Fix generating slug from title - #3816 by @maarcingebala
- Add `variant` field to `OrderLine` type - #3820 by @maarcingebala

### Core

- Add JSON fields to store rich-text content - #3756 by @michaljelonek
- Add function to recalculate total order weight - #3755 by @Kwaidan00, @maarcingebala
- Unify cart creation logic in API and Django views - #3761, #3790 by @maarcingebala
- Unify payment creation logic in API and Django views - #3715 by @maarcingebala
- Support partially charged and refunded payments - #3735 by @jxltom
- Support partial fulfillment of ordered items - #3754 by @jxltom
- Fix applying discounts when a sale has no end date - #3595 by @cprinos

### Dashboard 2.0

- Add "Discounts" section - #3654 by @dominik-zeglen
- Add "Pages" section; introduce Draftail WYSIWYG editor - #3751 by @dominik-zeglen
- Add "Shipping Methods" section - #3770 by @dominik-zeglen
- Add support for date and datetime components - #3708 by @dominik-zeglen
- Restyle app layout - #3811 by @dominik-zeglen

### Other notable changes

- Unify model field names related to models' public access - `publication_date` and `is_published` - #3706 by @michaljelonek
- Improve filter orders by payment status - #3749 @jxltom
- Refactor translations in emails - #3701 by @Kwaidan00
- Use exact image versions in docker-compose - #3742 by @ashishnitinpatil
- Sort order payment and history in descending order - #3747 by @jxltom
- Disable style-loader in dev mode - #3720 by @jxltom
- Add ordering to shipping method - #3806 by @michaljelonek
- Add missing type definition for dashboard 2.0 - #3776 by @jxltom
- Add header and footer for checkout success pages #3752 by @jxltom
- Add instructions for using local assets in Docker - #3723 by @michaljelonek
- Update S3 deployment documentation to include CORS configuration note - #3743 by @NyanKiyoshi
- Fix missing migrations for is_published field of product and page model - #3757 by @jxltom
- Fix problem with l10n in Braintree payment gateway template - #3691 by @Kwaidan00
- Fix bug where payment is not filtered from active ones when creating payment - #3732 by @jxltom
- Fix incorrect cart badge location - #3786 by @jxltom
- Fix storefront styles after bootstrap is updated to 4.3.1 - #3753 by @jxltom
- Fix logo size in different browser and devices with different sizes - #3722 by @jxltom
- Rename dumpdata file `db.json` to `populatedb_data.json` - #3810 by @maarcingebala
- Prefetch collections for product availability - #3813 by @michaljelonek
- Bump django-graphql-jwt - #3814 by @michaljelonek
- Fix generating slug from title - #3816 by @maarcingebala
- New translations:
  - Estonian
  - Indonesian

## 2.3.1

- Fix access to private variant fields in API - #3773 by maarcingebala
- Limit access of quantity and allocated quantity to staff in GraphQL API #3780 by @jxltom

## 2.3.0

### API

- Return user's last checkout in the `User` type - #3578 by @fowczarek
- Automatically assign checkout to the logged in user - #3587 by @fowczarek
- Expose `chargeTaxesOnShipping` field in the `Shop` type - #3603 by @fowczarek
- Expose list of enabled payment gateways - #3639 by @fowczarek
- Validate uploaded files in a unified way - #3633 by @fowczarek
- Add mutation to trigger fetching tax rates - #3622 by @fowczarek
- Use USERNAME_FIELD instead of hard-code email field when resolving user - #3577 by @jxltom
- Require variant and quantity fields in `CheckoutLineInput` type - #3592 by @jxltom
- Preserve order of nodes in `get_nodes_or_error` function - #3632 by @jxltom
- Add list mutations for `Voucher` and `Sale` models - #3669 by @michaljelonek
- Use proper type for countries in `Voucher` type - #3664 by @michaljelonek
- Require email in when creating checkout in API - #3667 by @michaljelonek
- Unify returning errors in the `tokenCreate` mutation - #3666 by @michaljelonek
- Use `Date` field in Sale/Voucher inputs - #3672 by @michaljelonek
- Refactor checkout mutations - #3610 by @fowczarek
- Refactor `clean_instance`, so it does not returns errors anymore - #3597 by @akjanik
- Handle GraphqQL syntax errors - #3576 by @jxltom

### Core

- Refactor payments architecture - #3519 by @michaljelonek
- Improve Docker and `docker-compose` configuration - #3657 by @michaljelonek
- Allow setting payment status manually for dummy gateway in Storefront 1.0 - #3648 by @jxltom
- Infer default transaction kind from operation type - #3646 by @jxltom
- Get correct payment status for order without any payments - #3605 by @jxltom
- Add default ordering by `id` for `CartLine` model - #3593 by @jxltom
- Fix "set password" email sent to customer created in the dashboard - #3688 by @Kwaidan00

### Dashboard 2.0

- ️Add taxes section - #3622 by @dominik-zeglen
- Add drag'n'drop image upload - #3611 by @dominik-zeglen
- Unify grid handling - #3520 by @dominik-zeglen
- Add component generator - #3670 by @dominik-zeglen
- Throw Typescript errors while snapshotting - #3611 by @dominik-zeglen
- Simplify mutation's error checking - #3589 by @dominik-zeglen
- Fix order cancelling - #3624 by @dominik-zeglen
- Fix logo placement - #3602 by @dominik-zeglen

### Other notable changes

- Register Celery task for updating exchange rates - #3599 by @jxltom
- Fix handling different attributes with the same slug - #3626 by @jxltom
- Add missing migrations for tax rate choices - #3629 by @jxltom
- Fix `TypeError` on calling `get_client_token` - #3660 by @michaljelonek
- Make shipping required as default when creating product types - #3655 by @jxltom
- Display payment status on customer's account page in Storefront 1.0 - #3637 by @jxltom
- Make order fields sequence in Dashboard 1.0 same as in Dashboard 2.0 - #3606 by @jxltom
- Fix returning products for homepage for the currently viewing user - #3598 by @jxltom
- Allow filtering payments by status in Dashboard 1.0 - #3608 by @jxltom
- Fix typo in the definition of order status - #3649 by @jxltom
- Add margin for order notes section - #3650 by @jxltom
- Fix logo position - #3609, #3616 by @jxltom
- Storefront visual improvements - #3696 by @piotrgrundas
- Fix product list price filter - #3697 by @Kwaidan00
- Redirect to success page after successful payment - #3693 by @Kwaidan00

## 2.2.0

### API

- Use `PermissionEnum` as input parameter type for `permissions` field - #3434 by @maarcingebala
- Add "authorize" and "charge" mutations for payments - #3426 by @jxltom
- Add alt text to product thumbnails and background images of collections and categories - #3429 by @fowczarek
- Fix passing decimal arguments = #3457 by @fowczarek
- Allow sorting products by the update date - #3470 by @jxltom
- Validate and clear the shipping method in draft order mutations - #3472 by @fowczarek
- Change tax rate field to choice field - #3478 by @fowczarek
- Allow filtering attributes by collections - #3508 by @maarcingebala
- Resolve to `None` when empty object ID was passed as mutation argument - #3497 by @maarcingebala
- Change `errors` field type from [Error] to [Error!] - #3489 by @fowczarek
- Support creating default variant for product types that don't use multiple variants - #3505 by @fowczarek
- Validate SKU when creating a default variant - #3555 by @fowczarek
- Extract enums to separate files - #3523 by @maarcingebala

### Core

- Add Stripe payment gateway - #3408 by @jxltom
- Add `first_name` and `last_name` fields to the `User` model - #3101 by @fowczarek
- Improve several payment validations - #3418 by @jxltom
- Optimize payments related database queries - #3455 by @jxltom
- Add publication date to collections - #3369 by @k-brk
- Fix hard-coded site name in order PDFs - #3526 by @NyanKiyoshi
- Update favicons to the new style - #3483 by @dominik-zeglen
- Fix migrations for default currency - #3235 by @bykof
- Remove Elasticsearch from `docker-compose.yml` - #3482 by @maarcingebala
- Resort imports in tests - #3471 by @jxltom
- Fix the no shipping orders payment crash on Stripe - #3550 by @NyanKiyoshi
- Bump backend dependencies - #3557 by @maarcingebala. This PR removes security issue CVE-2019-3498 which was present in Django 2.1.4. Saleor however wasn't vulnerable to this issue as it doesn't use the affected `django.views.defaults.page_not_found()` view.
- Generate random data using the default currency - #3512 by @stephenmoloney
- New translations:
  - Catalan
  - Serbian

### Dashboard 2.0

- Restyle product selection dialogs - #3499 by @dominik-zeglen, @maarcingebala
- Fix minor visual bugs in Dashboard 2.0 - #3433 by @dominik-zeglen
- Display warning if order draft has missing data - #3431 by @dominik-zeglen
- Add description field to collections - #3435 by @dominik-zeglen
- Add query batching - #3443 by @dominik-zeglen
- Use autocomplete fields in country selection - #3443 by @dominik-zeglen
- Add alt text to categories and collections - #3461 by @dominik-zeglen
- Use first and last name of a customer or staff member in UI - #3247 by @Bonifacy1, @dominik-zeglen
- Show error page if an object was not found - #3463 by @dominik-zeglen
- Fix simple product's inventory data saving bug - #3474 by @dominik-zeglen
- Replace `thumbnailUrl` with `thumbnail { url }` - #3484 by @dominik-zeglen
- Change "Feature on Homepage" switch behavior - #3481 by @dominik-zeglen
- Expand payment section in order view - #3502 by @dominik-zeglen
- Change TypeScript loader to speed up the build process - #3545 by @patrys

### Bugfixes

- Do not show `Pay For Order` if order is partly paid since partial payment is not supported - #3398 by @jxltom
- Fix attribute filters in the products category view - #3535 by @fowczarek
- Fix storybook dependencies conflict - #3544 by @dominik-zeglen

## 2.1.0

### API

- Change selected connection fields to lists - #3307 by @fowczarek
- Require pagination in connections - #3352 by @maarcingebala
- Replace Graphene view with a custom one - #3263 by @patrys
- Change `sortBy` parameter to use enum type - #3345 by @fowczarek
- Add `me` query to fetch data of a logged-in user - #3202, #3316 by @fowczarek
- Add `canFinalize` field to the Order type - #3356 by @fowczarek
- Extract resolvers and mutations to separate files - #3248 by @fowczarek
- Add VAT tax rates field to country - #3392 by @michaljelonek
- Allow creating orders without users - #3396 by @fowczarek

### Core

- Add Razorpay payment gatway - #3205 by @NyanKiyoshi
- Use standard tax rate as a default tax rate value - #3340 by @fowczarek
- Add description field to the Collection model - #3275 by @fowczarek
- Enforce the POST method on VAT rates fetching - #3337 by @NyanKiyoshi
- Generate thumbnails for category/collection background images - #3270 by @NyanKiyoshi
- Add warm-up support in product image creation mutation - #3276 by @NyanKiyoshi
- Fix error in the `populatedb` script when running it not from the project root - #3272 by @NyanKiyoshi
- Make Webpack rebuilds fast - #3290 by @patrys
- Skip installing Chromium to make deployment faster - #3227 by @jxltom
- Add default test runner - #3258 by @jxltom
- Add Transifex client to Pipfile - #3321 by @jxltom
- Remove additional pytest arguments in tox - #3338 by @jxltom
- Remove test warnings - #3339 by @jxltom
- Remove runtime warning when product has discount - #3310 by @jxltom
- Remove `django-graphene-jwt` warnings - #3228 by @jxltom
- Disable deprecated warnings - #3229 by @jxltom
- Add `AWS_S3_ENDPOINT_URL` setting to support DigitalOcean spaces. - #3281 by @hairychris
- Add `.gitattributes` file to hide diffs for generated files on Github - #3055 by @NyanKiyoshi
- Add database sequence reset to `populatedb` - #3406 by @michaljelonek
- Get authorized amount from succeeded auth transactions - #3417 by @jxltom
- Resort imports by `isort` - #3412 by @jxltom

### Dashboard 2.0

- Add confirmation modal when leaving view with unsaved changes - #3375 by @dominik-zeglen
- Add dialog loading and error states - #3359 by @dominik-zeglen
- Split paths and urls - #3350 by @dominik-zeglen
- Derive state from props in forms - #3360 by @dominik-zeglen
- Apply debounce to autocomplete fields - #3351 by @dominik-zeglen
- Use Apollo signatures - #3353 by @dominik-zeglen
- Add order note field in the order details view - #3346 by @dominik-zeglen
- Add app-wide progress bar - #3312 by @dominik-zeglen
- Ensure that all queries are built on top of TypedQuery - #3309 by @dominik-zeglen
- Close modal windows automatically - #3296 by @dominik-zeglen
- Move URLs to separate files - #3295 by @dominik-zeglen
- Add basic filters for products and orders list - #3237 by @Bonifacy1
- Fetch default currency from API - #3280 by @dominik-zeglen
- Add `displayName` property to components - #3238 by @Bonifacy1
- Add window titles - #3279 by @dominik-zeglen
- Add paginator component - #3265 by @dominik-zeglen
- Update Material UI to 3.6 - #3387 by @patrys
- Upgrade React, Apollo, Webpack and Babel - #3393 by @patrys
- Add pagination for required connections - #3411 by @dominik-zeglen

### Bugfixes

- Fix language codes - #3311 by @jxltom
- Fix resolving empty attributes list - #3293 by @maarcingebala
- Fix range filters not being applied - #3385 by @michaljelonek
- Remove timeout for updating image height - #3344 by @jxltom
- Return error if checkout was not found - #3289 by @maarcingebala
- Solve an auto-resize conflict between Materialize and medium-editor - #3367 by @adonig
- Fix calls to `ngettext_lazy` - #3380 by @patrys
- Filter preauthorized order from succeeded transactions - #3399 by @jxltom
- Fix incorrect country code in fixtures - #3349 by @bingimar
- Fix updating background image of a collection - #3362 by @fowczarek & @dominik-zeglen

### Docs

- Document settings related to generating thumbnails on demand - #3329 by @NyanKiyoshi
- Improve documentation for Heroku deployment - #3170 by @raybesiga
- Update documentation on Docker deployment - #3326 by @jxltom
- Document payment gateway configuration - #3376 by @NyanKiyoshi

## 2.0.0

### API

- Add mutation to delete a customer; add `isActive` field in `customerUpdate` mutation - #3177 by @maarcingebala
- Add mutations to manage authorization keys - #3082 by @maarcingebala
- Add queries for dashboard homepage - #3146 by @maarcingebala
- Allows user to unset homepage collection - #3140 by @oldPadavan
- Use enums as permission codes - #3095 by @the-bionic
- Return absolute image URLs - #3182 by @maarcingebala
- Add `backgroundImage` field to `CategoryInput` - #3153 by @oldPadavan
- Add `dateJoined` and `lastLogin` fields in `User` type - #3169 by @maarcingebala
- Separate `parent` input field from `CategoryInput` - #3150 by @akjanik
- Remove duplicated field in Order type - #3180 by @maarcingebala
- Handle empty `backgroundImage` field in API - #3159 by @maarcingebala
- Generate name-based slug in collection mutations - #3145 by @akjanik
- Remove products field from `collectionUpdate` mutation - #3141 by @oldPadavan
- Change `items` field in `Menu` type from connection to list - #3032 by @oldPadavan
- Make `Meta.description` required in `BaseMutation` - #3034 by @oldPadavan
- Apply `textwrap.dedent` to GraphQL descriptions - #3167 by @fowczarek

### Dashboard 2.0

- Add collection management - #3135 by @dominik-zeglen
- Add customer management - #3176 by @dominik-zeglen
- Add homepage view - #3155, #3178 by @Bonifacy1 and @dominik-zeglen
- Add product type management - #3052 by @dominik-zeglen
- Add site settings management - #3071 by @dominik-zeglen
- Escape node IDs in URLs - #3115 by @dominik-zeglen
- Restyle categories section - #3072 by @Bonifacy1

### Other

- Change relation between `ProductType` and `Attribute` models - #3097 by @maarcingebala
- Remove `quantity-allocated` generation in `populatedb` script - #3084 by @MartinSeibert
- Handle `Money` serialization - #3131 by @Pacu2
- Do not collect unnecessary static files - #3050 by @jxltom
- Remove host mounted volume in `docker-compose` - #3091 by @tiangolo
- Remove custom services names in `docker-compose` - #3092 by @tiangolo
- Replace COUNTRIES with countries.countries - #3079 by @neeraj1909
- Installing dev packages in docker since tests are needed - #3078 by @jxltom
- Remove comparing string in address-form-panel template - #3074 by @tomcio1205
- Move updating variant names to a Celery task - #3189 by @fowczarek

### Bugfixes

- Fix typo in `clean_input` method - #3100 by @the-bionic
- Fix typo in `ShippingMethod` model - #3099 by @the-bionic
- Remove duplicated variable declaration - #3094 by @the-bionic

### Docs

- Add createdb note to getting started for Windows - #3106 by @ajostergaard
- Update docs on pipenv - #3045 by @jxltom<|MERGE_RESOLUTION|>--- conflicted
+++ resolved
@@ -29,14 +29,11 @@
 - Category delete modal improvements - #4171 by @benekex2
 - Products are now sortable within collections - #4123 by @NyanKiyoshi
 - Restore Django's common middleware as a default middleware - #4186 by @cmiacz
-<<<<<<< HEAD
-- Add phone validation in the GraphQL API to handle the library upgrade - #4156 by @NyanKiyoshi
-=======
 - Fix incorrect argument in `get_client_token` in Braintree integration - #4182 by @maarcingebala
 - Fix resolving attribute values when transforming them to HStore - #4161 by @maarcingebala
 - Fix margin calculations when product/variant price is set to zero - #4170 by @MahmoudRizk
 - Disable polling in Playgroud by default - #4188 by @maarcingebala
->>>>>>> eaae29e1
+- Add phone validation in the GraphQL API to handle the library upgrade - #4156 by @NyanKiyoshi
 
 ## 2.6.0
 
