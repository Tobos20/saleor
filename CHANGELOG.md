# Changelog

All notable, unreleased changes to this project will be documented in this file. For the released changes, please visit the [Releases](https://github.com/mirumee/saleor/releases) page.

## [Unreleased]

## 2.8.0

### Core

- Avatax backend support - #4310 by @korycins
- Add ability to store used payment sources in gateways (first implemented in Braintree) - #4195 by @salwator
- Add ability to specify a minimal quantity of checkout items for a voucher - #4427 by @fowczarek
- Change the type of start and end date fields from Date to DateTime - #4293 by @fowczarek
- Revert the custom dynamic middlewares - #4452 by @NyanKiyoshi

### Dashboard 2.0

- UX improvements in Vouchers section - #4362 by @benekex2
- Add company address configuration - #4432 by @benekex2
- Require name when saving a custom list filter - #4269 by @benekex2
- Use `esModuleInterop` flag in `tsconfig.json` to simplify imports - #4372 by @dominik-zeglen
- Use hooks instead of a class component in forms - #4374 by @dominik-zeglen
- Drop CSRF token header from API client - #4357 by @dominik-zeglen
- Fix various bugs in the product section - #4429 by @dominik-zeglen

### Other notable changes

- Fix error when creating a checkout with voucher code - #4292 by @NyanKiyoshi
- Fix error when users enter an invalid phone number in an address - #4404 by @NyanKiyoshi
- Fix error when adding a note to an anonymous order - #4319 by @NyanKiyoshi
- Fix gift card duplication error in the `populatedb` script - #4336 by @fowczarek
- Fix vouchers apply once per order - #4339 by @fowczarek
- Fix discount tests failing at random - #4401 by @korycins
- Add `SPECIFIC_PRODUCT` type to `VoucherType` - #4344 by @fowczarek
- New translations:
  - Icelandic
<<<<<<< HEAD
- Add ability to store used payment sources in gateways, first implemented in Braintree - #4195 by @salwator
- Fix various bugs across product section - #4429 by @dominik-zeglen
- Add company address configuration - #4432 by @benekex2
- Fix product type taxes select - #4453 by @benekex2
=======
>>>>>>> d2545453

## 2.7.0

### API

- Create order only when payment is successful - #4154 by @NyanKiyoshi
- Order Events containing order lines or fulfillment lines now return the line object in the GraphQL API - #4114 by @NyanKiyoshi
- GraphQL now prints exceptions to stderr as well as returning them or not - #4148 by @NyanKiyoshi
- Refactored API resolvers to static methods with root typing - #4155 by @NyanKiyoshi
- Add phone validation in the GraphQL API to handle the library upgrade - #4156 by @NyanKiyoshi

### Core

- Add basic Gift Cards support in the backend - #4025 by @fowczarek
- Add the ability to sort products within a collection - #4123 by @NyanKiyoshi
- Implement customer events - #4094 by @NyanKiyoshi
- Merge "authorize" and "capture" operations - #4098 by @korycins, @NyanKiyoshi
- Separate the Django middlewares from the GraphQL API middlewares - #4102 by @NyanKiyoshi, #4186 by @cmiacz

### Dashboard 2.0

- Add navigation section - #4012 by @dominik-zeglen
- Add filtering on product list - #4193 by @dominik-zeglen
- Add filtering on orders list - #4237 by @dominik-zeglen
- Change input style and improve Storybook stories - #4115 by @dominik-zeglen
- Migrate deprecated fields in Dashboard 2.0 - #4121 by @benekex2
- Add multiple select checkbox - #4133, #4146 by @benekex2
- Rename menu items in Dashboard 2.0 - #4172 by @benekex2
- Category delete modal improvements - #4171 by @benekex2
- Close modals on click outside - #4236 - by @benekex2
- Use date localize hook in translations - #4202 by @dominik-zeglen
- Unify search API - #4200 by @dominik-zeglen
- Default default PAGINATE_BY - #4238 by @dominik-zeglen
- Create generic filtering interface - #4221 by @dominik-zeglen
- Add default state to rich text editor = #4281 by @dominik-zeglen
- Fix translation discard button - #4109 by @benekex2
- Fix draftail options and icons - #4132 by @benekex2
- Fix typos and messages in Dashboard 2.0 - #4168 by @benekex2
- Fix view all orders button - #4173 by @benekex2
- Fix visibility card view - #4198 by @benekex2
- Fix query refetch after selecting an object in list - #4272 by @dominik-zeglen
- Fix image selection in variants - #4270 by @benekex2
- Fix collection search - #4267 by @dominik-zeglen
- Fix quantity height in draft order edit - #4273 by @benekex2
- Fix checkbox clickable area size - #4280 by @dominik-zeglen
- Fix breaking object selection in menu section - #4282 by @dominik-zeglen
- Reset selected items when tab switch - #4268 by @benekex2

### Other notable changes

- Add support for Google Cloud Storage - #4127 by @chetabahana
- Adding a nonexistent variant to checkout no longer crashes - #4166 by @NyanKiyoshi
- Disable storage of Celery results - #4169 by @NyanKiyoshi
- Disable polling in Playground - #4188 by @maarcingebala
- Cleanup code for updated function names and unused argument - #4090 by @jxltom
- Users can now add multiple "Add to Cart" forms in a single page - #4165 by @NyanKiyoshi
- Fix incorrect argument in `get_client_token` in Braintree integration - #4182 by @maarcingebala
- Fix resolving attribute values when transforming them to HStore - #4161 by @maarcingebala
- Fix wrong calculation of subtotal in cart page - #4145 by @korycins
- Fix margin calculations when product/variant price is set to zero - #4170 by @MahmoudRizk
- Fix applying discounts in checkout's subtotal calculation in API - #4192 by @maarcingebala
- Fix GATEWAYS_ENUM to always contain all implemented payment gateways - #4108 by @koradon

## 2.6.0

### API

- Add unified filtering interface in resolvers - #3952, #4078 by @korycins
- Add mutations for bulk actions - #3935, #3954, #3967, #3969, #3970 by @akjanik
- Add mutation for reordering menu items - #3958 by @NyanKiyoshi
- Optimize queries for single nodes - #3968 @NyanKiyoshi
- Refactor error handling in mutations #3891 by @maarcingebala & @akjanik
- Specify mutation permissions through Meta classes - #3980 by @NyanKiyoshi
- Unify pricing access in products and variants - #3948 by @NyanKiyoshi
- Use only_fields instead of exclude_fields in type definitions - #3940 by @michaljelonek
- Prefetch collections when getting sales of a bunch of products - #3961 by @NyanKiyoshi
- Remove unnecessary dedents from GraphQL schema so new Playground can work - #4045 by @salwator
- Restrict resolving payment by ID - #4009 @NyanKiyoshi
- Require `checkoutId` for updating checkout's shipping and billing address - #4074 by @jxltom
- Handle errors in `TokenVerify` mutation - #3981 by @fowczarek
- Unify argument names in types and resolvers - #3942 by @NyanKiyoshi

### Core

- Use Black as the default code formatting tool - #3852 by @krzysztofwolski and @NyanKiyoshi
- Dropped Python 3.5 support - #4028 by @korycins
- Rename Cart to Checkout - #3963 by @michaljelonek
- Use data classes to exchange data with payment gateways - #4028 by @korycins
- Refactor order events - #4018 by @NyanKiyoshi

### Dashboard 2.0

- Add bulk actions - #3955 by @dominik-zeglen
- Add user avatar management - #4030 by @benekex2
- Add navigation drawer support on mobile devices - #3839 by @benekex2
- Fix rendering validation errors in product form - #4024 by @benekex2
- Move dialog windows to query string rather than router paths - #3953 by @dominik-zeglen
- Update order events types - #4089 by @jxltom
- Code cleanup by replacing render props with react hooks - #4010 by @dominik-zeglen

### Other notable changes

- Add setting to enable Django Debug Toolbar - #3983 by @koradon
- Use newest GraphQL Playground - #3971 by @salwator
- Ensure adding to quantities in the checkout is respecting the limits - #4005 by @NyanKiyoshi
- Fix country area choices - #4008 by @fowczarek
- Fix price_range_as_dict function - #3999 by @zodiacfireworks
- Fix the product listing not showing in the voucher when there were products selected - #4062 by @NyanKiyoshi
- Fix crash in Dashboard 1.0 when updating an order address's phone number - #4061 by @NyanKiyoshi
- Reduce the time of tests execution by using dummy password hasher - #4083 by @korycins
- Set up explicit **hash** function - #3979 by @akjanik
- Unit tests use none as media root - #3975 by @korycins
- Update file field styles with materializecss template filter - #3998 by @zodiacfireworks
- New translations:
  - Albanian
  - Colombian Spanish
  - Lithuanian

## 2.5.0

### API

- Add query to fetch draft orders - #3809 by @michaljelonek
- Add bulk delete mutations - #3838 by @michaljelonek
- Add `languageCode` enum to API - #3819 by @michaljelonek, #3854 by @jxltom
- Duplicate address instances in checkout mutations - #3866 by @pawelzar
- Restrict access to `orders` query for unauthorized users - #3861 by @pawelzar
- Support setting address as default in address mutations - #3787 by @jxltom
- Fix phone number validation in GraphQL when country prefix not given - #3905 by @patrys
- Report pretty stack traces in DEBUG mode - #3918 by @patrys

### Core

- Drop support for Django 2.1 and Django 1.11 (previous LTS) - #3929 by @patrys
- Fulfillment of digital products - #3868 by @korycins
- Introduce avatars for staff accounts - #3878 by @pawelzar
- Refactor the account avatars path from a relative to absolute - #3938 by @NyanKiyoshi

### Dashboard 2.0

- Add translations section - #3884 by @dominik-zeglen
- Add light/dark theme - #3856 by @dominik-zeglen
- Add customer's address book view - #3826 by @dominik-zeglen
- Add "Add variant" button on the variant details page = #3914 by @dominik-zeglen
- Add back arrows in "Configure" subsections - #3917 by @dominik-zeglen
- Display avatars in staff views - #3922 by @dominik-zeglen
- Prevent user from changing his own status and permissions - #3922 by @dominik-zeglen
- Fix crashing product create view - #3837, #3910 by @dominik-zeglen
- Fix layout in staff members details page - #3857 by @dominik-zeglen
- Fix unfocusing rich text editor - #3902 by @dominik-zeglen
- Improve accessibility - #3856 by @dominik-zeglen

### Other notable changes

- Improve user and staff management in dashboard 1.0 - #3781 by @jxltom
- Fix default product tax rate in Dashboard 1.0 - #3880 by @pawelzar
- Fix logo in docs - #3928 by @michaljelonek
- Fix name of logo file - #3867 by @jxltom
- Fix variants for juices in example data - #3926 by @michaljelonek
- Fix alignment of the cart dropdown on new bootstrap version - #3937 by @NyanKiyoshi
- Refactor the account avatars path from a relative to absolute - #3938 by @NyanKiyoshi
- New translations:
  - Armenian
  - Portuguese
  - Swahili
  - Thai

## 2.4.0

### API

- Add model translations support in GraphQL API - #3789 by @michaljelonek
- Add mutations to manage addresses for authenticated customers - #3772 by @Kwaidan00, @maarcingebala
- Add mutation to apply vouchers in checkout - #3739 by @Kwaidan00
- Add thumbnail field to `OrderLine` type - #3737 by @michaljelonek
- Add a query to fetch order by token - #3740 by @michaljelonek
- Add city choices and city area type to address validator API - #3788 by @jxltom
- Fix access to unpublished objects in API - #3724 by @Kwaidan00
- Fix bug where errors are not returned when creating fulfillment with a non-existent order line - #3777 by @jxltom
- Fix `productCreate` mutation when no product type was provided - #3804 by @michaljelonek
- Enable database search in products query - #3736 by @michaljelonek
- Use authenticated user's email as default email in creating checkout - #3726 by @jxltom
- Generate voucher code if it wasn't provided in mutation - #3717 by @Kwaidan00
- Improve limitation of vouchers by country - #3707 by @michaljelonek
- Only include canceled fulfillments for staff in fulfillment API - #3778 by @jxltom
- Support setting address as when creating customer address #3782 by @jxltom
- Fix generating slug from title - #3816 by @maarcingebala
- Add `variant` field to `OrderLine` type - #3820 by @maarcingebala

### Core

- Add JSON fields to store rich-text content - #3756 by @michaljelonek
- Add function to recalculate total order weight - #3755 by @Kwaidan00, @maarcingebala
- Unify cart creation logic in API and Django views - #3761, #3790 by @maarcingebala
- Unify payment creation logic in API and Django views - #3715 by @maarcingebala
- Support partially charged and refunded payments - #3735 by @jxltom
- Support partial fulfillment of ordered items - #3754 by @jxltom
- Fix applying discounts when a sale has no end date - #3595 by @cprinos

### Dashboard 2.0

- Add "Discounts" section - #3654 by @dominik-zeglen
- Add "Pages" section; introduce Draftail WYSIWYG editor - #3751 by @dominik-zeglen
- Add "Shipping Methods" section - #3770 by @dominik-zeglen
- Add support for date and datetime components - #3708 by @dominik-zeglen
- Restyle app layout - #3811 by @dominik-zeglen

### Other notable changes

- Unify model field names related to models' public access - `publication_date` and `is_published` - #3706 by @michaljelonek
- Improve filter orders by payment status - #3749 @jxltom
- Refactor translations in emails - #3701 by @Kwaidan00
- Use exact image versions in docker-compose - #3742 by @ashishnitinpatil
- Sort order payment and history in descending order - #3747 by @jxltom
- Disable style-loader in dev mode - #3720 by @jxltom
- Add ordering to shipping method - #3806 by @michaljelonek
- Add missing type definition for dashboard 2.0 - #3776 by @jxltom
- Add header and footer for checkout success pages #3752 by @jxltom
- Add instructions for using local assets in Docker - #3723 by @michaljelonek
- Update S3 deployment documentation to include CORS configuration note - #3743 by @NyanKiyoshi
- Fix missing migrations for is_published field of product and page model - #3757 by @jxltom
- Fix problem with l10n in Braintree payment gateway template - #3691 by @Kwaidan00
- Fix bug where payment is not filtered from active ones when creating payment - #3732 by @jxltom
- Fix incorrect cart badge location - #3786 by @jxltom
- Fix storefront styles after bootstrap is updated to 4.3.1 - #3753 by @jxltom
- Fix logo size in different browser and devices with different sizes - #3722 by @jxltom
- Rename dumpdata file `db.json` to `populatedb_data.json` - #3810 by @maarcingebala
- Prefetch collections for product availability - #3813 by @michaljelonek
- Bump django-graphql-jwt - #3814 by @michaljelonek
- Fix generating slug from title - #3816 by @maarcingebala
- New translations:
  - Estonian
  - Indonesian

## 2.3.1

- Fix access to private variant fields in API - #3773 by maarcingebala
- Limit access of quantity and allocated quantity to staff in GraphQL API #3780 by @jxltom

## 2.3.0

### API

- Return user's last checkout in the `User` type - #3578 by @fowczarek
- Automatically assign checkout to the logged in user - #3587 by @fowczarek
- Expose `chargeTaxesOnShipping` field in the `Shop` type - #3603 by @fowczarek
- Expose list of enabled payment gateways - #3639 by @fowczarek
- Validate uploaded files in a unified way - #3633 by @fowczarek
- Add mutation to trigger fetching tax rates - #3622 by @fowczarek
- Use USERNAME_FIELD instead of hard-code email field when resolving user - #3577 by @jxltom
- Require variant and quantity fields in `CheckoutLineInput` type - #3592 by @jxltom
- Preserve order of nodes in `get_nodes_or_error` function - #3632 by @jxltom
- Add list mutations for `Voucher` and `Sale` models - #3669 by @michaljelonek
- Use proper type for countries in `Voucher` type - #3664 by @michaljelonek
- Require email in when creating checkout in API - #3667 by @michaljelonek
- Unify returning errors in the `tokenCreate` mutation - #3666 by @michaljelonek
- Use `Date` field in Sale/Voucher inputs - #3672 by @michaljelonek
- Refactor checkout mutations - #3610 by @fowczarek
- Refactor `clean_instance`, so it does not returns errors anymore - #3597 by @akjanik
- Handle GraphqQL syntax errors - #3576 by @jxltom

### Core

- Refactor payments architecture - #3519 by @michaljelonek
- Improve Docker and `docker-compose` configuration - #3657 by @michaljelonek
- Allow setting payment status manually for dummy gateway in Storefront 1.0 - #3648 by @jxltom
- Infer default transaction kind from operation type - #3646 by @jxltom
- Get correct payment status for order without any payments - #3605 by @jxltom
- Add default ordering by `id` for `CartLine` model - #3593 by @jxltom
- Fix "set password" email sent to customer created in the dashboard - #3688 by @Kwaidan00

### Dashboard 2.0

- ️Add taxes section - #3622 by @dominik-zeglen
- Add drag'n'drop image upload - #3611 by @dominik-zeglen
- Unify grid handling - #3520 by @dominik-zeglen
- Add component generator - #3670 by @dominik-zeglen
- Throw Typescript errors while snapshotting - #3611 by @dominik-zeglen
- Simplify mutation's error checking - #3589 by @dominik-zeglen
- Fix order cancelling - #3624 by @dominik-zeglen
- Fix logo placement - #3602 by @dominik-zeglen

### Other notable changes

- Register Celery task for updating exchange rates - #3599 by @jxltom
- Fix handling different attributes with the same slug - #3626 by @jxltom
- Add missing migrations for tax rate choices - #3629 by @jxltom
- Fix `TypeError` on calling `get_client_token` - #3660 by @michaljelonek
- Make shipping required as default when creating product types - #3655 by @jxltom
- Display payment status on customer's account page in Storefront 1.0 - #3637 by @jxltom
- Make order fields sequence in Dashboard 1.0 same as in Dashboard 2.0 - #3606 by @jxltom
- Fix returning products for homepage for the currently viewing user - #3598 by @jxltom
- Allow filtering payments by status in Dashboard 1.0 - #3608 by @jxltom
- Fix typo in the definition of order status - #3649 by @jxltom
- Add margin for order notes section - #3650 by @jxltom
- Fix logo position - #3609, #3616 by @jxltom
- Storefront visual improvements - #3696 by @piotrgrundas
- Fix product list price filter - #3697 by @Kwaidan00
- Redirect to success page after successful payment - #3693 by @Kwaidan00

## 2.2.0

### API

- Use `PermissionEnum` as input parameter type for `permissions` field - #3434 by @maarcingebala
- Add "authorize" and "charge" mutations for payments - #3426 by @jxltom
- Add alt text to product thumbnails and background images of collections and categories - #3429 by @fowczarek
- Fix passing decimal arguments = #3457 by @fowczarek
- Allow sorting products by the update date - #3470 by @jxltom
- Validate and clear the shipping method in draft order mutations - #3472 by @fowczarek
- Change tax rate field to choice field - #3478 by @fowczarek
- Allow filtering attributes by collections - #3508 by @maarcingebala
- Resolve to `None` when empty object ID was passed as mutation argument - #3497 by @maarcingebala
- Change `errors` field type from [Error] to [Error!] - #3489 by @fowczarek
- Support creating default variant for product types that don't use multiple variants - #3505 by @fowczarek
- Validate SKU when creating a default variant - #3555 by @fowczarek
- Extract enums to separate files - #3523 by @maarcingebala

### Core

- Add Stripe payment gateway - #3408 by @jxltom
- Add `first_name` and `last_name` fields to the `User` model - #3101 by @fowczarek
- Improve several payment validations - #3418 by @jxltom
- Optimize payments related database queries - #3455 by @jxltom
- Add publication date to collections - #3369 by @k-brk
- Fix hard-coded site name in order PDFs - #3526 by @NyanKiyoshi
- Update favicons to the new style - #3483 by @dominik-zeglen
- Fix migrations for default currency - #3235 by @bykof
- Remove Elasticsearch from `docker-compose.yml` - #3482 by @maarcingebala
- Resort imports in tests - #3471 by @jxltom
- Fix the no shipping orders payment crash on Stripe - #3550 by @NyanKiyoshi
- Bump backend dependencies - #3557 by @maarcingebala. This PR removes security issue CVE-2019-3498 which was present in Django 2.1.4. Saleor however wasn't vulnerable to this issue as it doesn't use the affected `django.views.defaults.page_not_found()` view.
- Generate random data using the default currency - #3512 by @stephenmoloney
- New translations:
  - Catalan
  - Serbian

### Dashboard 2.0

- Restyle product selection dialogs - #3499 by @dominik-zeglen, @maarcingebala
- Fix minor visual bugs in Dashboard 2.0 - #3433 by @dominik-zeglen
- Display warning if order draft has missing data - #3431 by @dominik-zeglen
- Add description field to collections - #3435 by @dominik-zeglen
- Add query batching - #3443 by @dominik-zeglen
- Use autocomplete fields in country selection - #3443 by @dominik-zeglen
- Add alt text to categories and collections - #3461 by @dominik-zeglen
- Use first and last name of a customer or staff member in UI - #3247 by @Bonifacy1, @dominik-zeglen
- Show error page if an object was not found - #3463 by @dominik-zeglen
- Fix simple product's inventory data saving bug - #3474 by @dominik-zeglen
- Replace `thumbnailUrl` with `thumbnail { url }` - #3484 by @dominik-zeglen
- Change "Feature on Homepage" switch behavior - #3481 by @dominik-zeglen
- Expand payment section in order view - #3502 by @dominik-zeglen
- Change TypeScript loader to speed up the build process - #3545 by @patrys

### Bugfixes

- Do not show `Pay For Order` if order is partly paid since partial payment is not supported - #3398 by @jxltom
- Fix attribute filters in the products category view - #3535 by @fowczarek
- Fix storybook dependencies conflict - #3544 by @dominik-zeglen

## 2.1.0

### API

- Change selected connection fields to lists - #3307 by @fowczarek
- Require pagination in connections - #3352 by @maarcingebala
- Replace Graphene view with a custom one - #3263 by @patrys
- Change `sortBy` parameter to use enum type - #3345 by @fowczarek
- Add `me` query to fetch data of a logged-in user - #3202, #3316 by @fowczarek
- Add `canFinalize` field to the Order type - #3356 by @fowczarek
- Extract resolvers and mutations to separate files - #3248 by @fowczarek
- Add VAT tax rates field to country - #3392 by @michaljelonek
- Allow creating orders without users - #3396 by @fowczarek

### Core

- Add Razorpay payment gatway - #3205 by @NyanKiyoshi
- Use standard tax rate as a default tax rate value - #3340 by @fowczarek
- Add description field to the Collection model - #3275 by @fowczarek
- Enforce the POST method on VAT rates fetching - #3337 by @NyanKiyoshi
- Generate thumbnails for category/collection background images - #3270 by @NyanKiyoshi
- Add warm-up support in product image creation mutation - #3276 by @NyanKiyoshi
- Fix error in the `populatedb` script when running it not from the project root - #3272 by @NyanKiyoshi
- Make Webpack rebuilds fast - #3290 by @patrys
- Skip installing Chromium to make deployment faster - #3227 by @jxltom
- Add default test runner - #3258 by @jxltom
- Add Transifex client to Pipfile - #3321 by @jxltom
- Remove additional pytest arguments in tox - #3338 by @jxltom
- Remove test warnings - #3339 by @jxltom
- Remove runtime warning when product has discount - #3310 by @jxltom
- Remove `django-graphene-jwt` warnings - #3228 by @jxltom
- Disable deprecated warnings - #3229 by @jxltom
- Add `AWS_S3_ENDPOINT_URL` setting to support DigitalOcean spaces. - #3281 by @hairychris
- Add `.gitattributes` file to hide diffs for generated files on Github - #3055 by @NyanKiyoshi
- Add database sequence reset to `populatedb` - #3406 by @michaljelonek
- Get authorized amount from succeeded auth transactions - #3417 by @jxltom
- Resort imports by `isort` - #3412 by @jxltom

### Dashboard 2.0

- Add confirmation modal when leaving view with unsaved changes - #3375 by @dominik-zeglen
- Add dialog loading and error states - #3359 by @dominik-zeglen
- Split paths and urls - #3350 by @dominik-zeglen
- Derive state from props in forms - #3360 by @dominik-zeglen
- Apply debounce to autocomplete fields - #3351 by @dominik-zeglen
- Use Apollo signatures - #3353 by @dominik-zeglen
- Add order note field in the order details view - #3346 by @dominik-zeglen
- Add app-wide progress bar - #3312 by @dominik-zeglen
- Ensure that all queries are built on top of TypedQuery - #3309 by @dominik-zeglen
- Close modal windows automatically - #3296 by @dominik-zeglen
- Move URLs to separate files - #3295 by @dominik-zeglen
- Add basic filters for products and orders list - #3237 by @Bonifacy1
- Fetch default currency from API - #3280 by @dominik-zeglen
- Add `displayName` property to components - #3238 by @Bonifacy1
- Add window titles - #3279 by @dominik-zeglen
- Add paginator component - #3265 by @dominik-zeglen
- Update Material UI to 3.6 - #3387 by @patrys
- Upgrade React, Apollo, Webpack and Babel - #3393 by @patrys
- Add pagination for required connections - #3411 by @dominik-zeglen

### Bugfixes

- Fix language codes - #3311 by @jxltom
- Fix resolving empty attributes list - #3293 by @maarcingebala
- Fix range filters not being applied - #3385 by @michaljelonek
- Remove timeout for updating image height - #3344 by @jxltom
- Return error if checkout was not found - #3289 by @maarcingebala
- Solve an auto-resize conflict between Materialize and medium-editor - #3367 by @adonig
- Fix calls to `ngettext_lazy` - #3380 by @patrys
- Filter preauthorized order from succeeded transactions - #3399 by @jxltom
- Fix incorrect country code in fixtures - #3349 by @bingimar
- Fix updating background image of a collection - #3362 by @fowczarek & @dominik-zeglen

### Docs

- Document settings related to generating thumbnails on demand - #3329 by @NyanKiyoshi
- Improve documentation for Heroku deployment - #3170 by @raybesiga
- Update documentation on Docker deployment - #3326 by @jxltom
- Document payment gateway configuration - #3376 by @NyanKiyoshi

## 2.0.0

### API

- Add mutation to delete a customer; add `isActive` field in `customerUpdate` mutation - #3177 by @maarcingebala
- Add mutations to manage authorization keys - #3082 by @maarcingebala
- Add queries for dashboard homepage - #3146 by @maarcingebala
- Allows user to unset homepage collection - #3140 by @oldPadavan
- Use enums as permission codes - #3095 by @the-bionic
- Return absolute image URLs - #3182 by @maarcingebala
- Add `backgroundImage` field to `CategoryInput` - #3153 by @oldPadavan
- Add `dateJoined` and `lastLogin` fields in `User` type - #3169 by @maarcingebala
- Separate `parent` input field from `CategoryInput` - #3150 by @akjanik
- Remove duplicated field in Order type - #3180 by @maarcingebala
- Handle empty `backgroundImage` field in API - #3159 by @maarcingebala
- Generate name-based slug in collection mutations - #3145 by @akjanik
- Remove products field from `collectionUpdate` mutation - #3141 by @oldPadavan
- Change `items` field in `Menu` type from connection to list - #3032 by @oldPadavan
- Make `Meta.description` required in `BaseMutation` - #3034 by @oldPadavan
- Apply `textwrap.dedent` to GraphQL descriptions - #3167 by @fowczarek

### Dashboard 2.0

- Add collection management - #3135 by @dominik-zeglen
- Add customer management - #3176 by @dominik-zeglen
- Add homepage view - #3155, #3178 by @Bonifacy1 and @dominik-zeglen
- Add product type management - #3052 by @dominik-zeglen
- Add site settings management - #3071 by @dominik-zeglen
- Escape node IDs in URLs - #3115 by @dominik-zeglen
- Restyle categories section - #3072 by @Bonifacy1

### Other

- Change relation between `ProductType` and `Attribute` models - #3097 by @maarcingebala
- Remove `quantity-allocated` generation in `populatedb` script - #3084 by @MartinSeibert
- Handle `Money` serialization - #3131 by @Pacu2
- Do not collect unnecessary static files - #3050 by @jxltom
- Remove host mounted volume in `docker-compose` - #3091 by @tiangolo
- Remove custom services names in `docker-compose` - #3092 by @tiangolo
- Replace COUNTRIES with countries.countries - #3079 by @neeraj1909
- Installing dev packages in docker since tests are needed - #3078 by @jxltom
- Remove comparing string in address-form-panel template - #3074 by @tomcio1205
- Move updating variant names to a Celery task - #3189 by @fowczarek

### Bugfixes

- Fix typo in `clean_input` method - #3100 by @the-bionic
- Fix typo in `ShippingMethod` model - #3099 by @the-bionic
- Remove duplicated variable declaration - #3094 by @the-bionic

### Docs

- Add createdb note to getting started for Windows - #3106 by @ajostergaard
- Update docs on pipenv - #3045 by @jxltom<|MERGE_RESOLUTION|>--- conflicted
+++ resolved
@@ -3,6 +3,8 @@
 All notable, unreleased changes to this project will be documented in this file. For the released changes, please visit the [Releases](https://github.com/mirumee/saleor/releases) page.
 
 ## [Unreleased]
+
+- Fix product type taxes select - #4453 by @benekex2
 
 ## 2.8.0
 
@@ -35,13 +37,7 @@
 - Add `SPECIFIC_PRODUCT` type to `VoucherType` - #4344 by @fowczarek
 - New translations:
   - Icelandic
-<<<<<<< HEAD
-- Add ability to store used payment sources in gateways, first implemented in Braintree - #4195 by @salwator
-- Fix various bugs across product section - #4429 by @dominik-zeglen
-- Add company address configuration - #4432 by @benekex2
-- Fix product type taxes select - #4453 by @benekex2
-=======
->>>>>>> d2545453
+
 
 ## 2.7.0
 
