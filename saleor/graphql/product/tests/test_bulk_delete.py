from unittest.mock import patch

import graphene
import pytest
from django.utils import timezone
from prices import Money, TaxedMoney

from ....order import OrderStatus
from ....order.models import OrderLine
from ....product.models import (
    Attribute,
    AttributeValue,
    Category,
    Collection,
    Product,
    ProductChannelListing,
    ProductImage,
    ProductType,
    ProductVariant,
    ProductVariantChannelListing,
)
from ...tests.utils import get_graphql_content


@pytest.fixture
def category_list():
    category_1 = Category.objects.create(name="Category 1", slug="category-1")
    category_2 = Category.objects.create(name="Category 2", slug="category-2")
    category_3 = Category.objects.create(name="Category 3", slug="category-3")
    return category_1, category_2, category_3


@pytest.fixture
def product_type_list():
    product_type_1 = ProductType.objects.create(name="Type 1", slug="type-1")
    product_type_2 = ProductType.objects.create(name="Type 2", slug="type-2")
    product_type_3 = ProductType.objects.create(name="Type 3", slug="type-3")
    return product_type_1, product_type_2, product_type_3


@pytest.fixture
def attribute_value_list(color_attribute):
    value_1 = AttributeValue.objects.create(
        slug="pink", name="Pink", attribute=color_attribute, value="#FF69B4"
    )
    value_2 = AttributeValue.objects.create(
        slug="white", name="White", attribute=color_attribute, value="#FFFFFF"
    )
    value_3 = AttributeValue.objects.create(
        slug="black", name="Black", attribute=color_attribute, value="#000000"
    )
    return value_1, value_2, value_3


def test_delete_attributes(
    staff_api_client, attribute_list, permission_manage_products
):
    query = """
    mutation attributeBulkDelete($ids: [ID]!) {
        attributeBulkDelete(ids: $ids) {
            count
        }
    }
    """

    variables = {
        "ids": [
            graphene.Node.to_global_id("Attribute", attr.id) for attr in attribute_list
        ]
    }
    response = staff_api_client.post_graphql(
        query, variables, permissions=[permission_manage_products]
    )
    content = get_graphql_content(response)

    assert content["data"]["attributeBulkDelete"]["count"] == 3
    assert not Attribute.objects.filter(
        id__in=[attr.id for attr in attribute_list]
    ).exists()


def test_delete_attribute_values(
    staff_api_client, attribute_value_list, permission_manage_products
):
    query = """
    mutation attributeValueBulkDelete($ids: [ID]!) {
        attributeValueBulkDelete(ids: $ids) {
            count
        }
    }
    """

    variables = {
        "ids": [
            graphene.Node.to_global_id("AttributeValue", val.id)
            for val in attribute_value_list
        ]
    }
    response = staff_api_client.post_graphql(
        query, variables, permissions=[permission_manage_products]
    )
    content = get_graphql_content(response)

    assert content["data"]["attributeValueBulkDelete"]["count"] == 3
    assert not AttributeValue.objects.filter(
        id__in=[val.id for val in attribute_value_list]
    ).exists()


MUTATION_CATEGORY_BULK_DELETE = """
    mutation categoryBulkDelete($ids: [ID]!) {
        categoryBulkDelete(ids: $ids) {
            count
        }
    }
"""


def test_delete_categories(staff_api_client, category_list, permission_manage_products):
    variables = {
        "ids": [
            graphene.Node.to_global_id("Category", category.id)
            for category in category_list
        ]
    }
    response = staff_api_client.post_graphql(
        MUTATION_CATEGORY_BULK_DELETE,
        variables,
        permissions=[permission_manage_products],
    )
    content = get_graphql_content(response)

    assert content["data"]["categoryBulkDelete"]["count"] == 3
    assert not Category.objects.filter(
        id__in=[category.id for category in category_list]
    ).exists()


@patch("saleor.product.utils.update_products_discounted_prices_task")
def test_delete_categories_with_subcategories_and_products(
    mock_update_products_discounted_prices_task,
    staff_api_client,
    category_list,
    permission_manage_products,
    product,
    category,
    channel_USD,
    channel_PLN,
):
    product.category = category
    category.parent = category_list[0]
    category.save()

    parent_product = Product.objects.get(pk=product.pk)
    parent_product.slug = "parent-product"
    parent_product.id = None
    parent_product.category = category_list[0]
    parent_product.save()

    ProductChannelListing.objects.bulk_create(
        [
            ProductChannelListing(
                product=parent_product, channel=channel_USD, is_published=True
            ),
            ProductChannelListing(
                product=parent_product,
                channel=channel_PLN,
                is_published=True,
                publication_date=timezone.now(),
            ),
        ]
    )

    product_list = [product, parent_product]

    variables = {
        "ids": [
            graphene.Node.to_global_id("Category", category.id)
            for category in category_list
        ]
    }
    response = staff_api_client.post_graphql(
        MUTATION_CATEGORY_BULK_DELETE,
        variables,
        permissions=[permission_manage_products],
    )
    content = get_graphql_content(response)

    assert content["data"]["categoryBulkDelete"]["count"] == 3
    assert not Category.objects.filter(
        id__in=[category.id for category in category_list]
    ).exists()

    mock_update_products_discounted_prices_task.delay.assert_called_once()
    (
        _call_args,
        call_kwargs,
    ) = mock_update_products_discounted_prices_task.delay.call_args

    assert set(call_kwargs["product_ids"]) == set([p.pk for p in product_list])

    for product in product_list:
        product.refresh_from_db()
        assert not product.category

    product_channel_listings = ProductChannelListing.objects.filter(
        product__in=product_list
    )
    for product_channel_listing in product_channel_listings:
        assert product_channel_listing.is_published is False
        assert not product_channel_listing.publication_date
    assert product_channel_listings.count() == 3


def test_delete_collections(
    staff_api_client, collection_list, permission_manage_products
):
    query = """
    mutation collectionBulkDelete($ids: [ID]!) {
        collectionBulkDelete(ids: $ids) {
            count
        }
    }
    """

    variables = {
        "ids": [
            graphene.Node.to_global_id("Collection", collection.id)
            for collection in collection_list
        ]
    }
    response = staff_api_client.post_graphql(
        query, variables, permissions=[permission_manage_products]
    )
    content = get_graphql_content(response)

    assert content["data"]["collectionBulkDelete"]["count"] == 3
    assert not Collection.objects.filter(
        id__in=[collection.id for collection in collection_list]
    ).exists()


DELETE_PRODUCTS_MUTATION = """
mutation productBulkDelete($ids: [ID]!) {
    productBulkDelete(ids: $ids) {
        count
    }
}
"""


def test_delete_products(
    staff_api_client, product_list, permission_manage_products, order_list, channel_USD
):
    # given
    query = DELETE_PRODUCTS_MUTATION

    not_draft_order = order_list[0]
    draft_order = order_list[1]
    draft_order.status = OrderStatus.DRAFT
    draft_order.save(update_fields=["status"])

    draft_order_lines_pks = []
    not_draft_order_lines_pks = []
    for variant in [product_list[0].variants.first(), product_list[1].variants.first()]:
<<<<<<< HEAD
        product = variant.product
        net = variant.get_price(product, [], None)
=======
        net = variant.get_price(channel_USD.slug)
>>>>>>> 955302ea
        gross = Money(amount=net.amount, currency=net.currency)

        order_line = OrderLine.objects.create(
            variant=variant,
            order=draft_order,
            product_name=str(product),
            variant_name=str(variant),
            product_sku=variant.sku,
            is_shipping_required=variant.is_shipping_required(),
            unit_price=TaxedMoney(net=net, gross=gross),
            quantity=3,
        )
        draft_order_lines_pks.append(order_line.pk)

        order_line_not_draft = OrderLine.objects.create(
            variant=variant,
            order=not_draft_order,
            product_name=str(product),
            variant_name=str(variant),
            product_sku=variant.sku,
            is_shipping_required=variant.is_shipping_required(),
            unit_price=TaxedMoney(net=net, gross=gross),
            quantity=3,
        )
        not_draft_order_lines_pks.append(order_line_not_draft.pk)

    variables = {
        "ids": [
            graphene.Node.to_global_id("Product", product.id)
            for product in product_list
        ]
    }

    # when
    response = staff_api_client.post_graphql(
        query, variables, permissions=[permission_manage_products]
    )

    # then
    content = get_graphql_content(response)

    assert content["data"]["productBulkDelete"]["count"] == 3
    assert not Product.objects.filter(
        id__in=[product.id for product in product_list]
    ).exists()

    assert not OrderLine.objects.filter(pk__in=draft_order_lines_pks).exists()

    assert OrderLine.objects.filter(pk__in=not_draft_order_lines_pks).exists()


def test_delete_products_variants_in_draft_order(
    staff_api_client, product_list, permission_manage_products
):
    query = DELETE_PRODUCTS_MUTATION

    assert ProductChannelListing.objects.filter(
        product_id__in=[product.id for product in product_list]
    ).exists()

    variables = {
        "ids": [
            graphene.Node.to_global_id("Product", product.id)
            for product in product_list
        ]
    }
    response = staff_api_client.post_graphql(
        query, variables, permissions=[permission_manage_products]
    )
    content = get_graphql_content(response)

    assert content["data"]["productBulkDelete"]["count"] == 3
    assert not Product.objects.filter(
        id__in=[product.id for product in product_list]
    ).exists()
    assert not ProductChannelListing.objects.filter(
        product_id__in=[product.id for product in product_list]
    ).exists()


def test_delete_product_images(
    staff_api_client, product_with_images, permission_manage_products
):
    images = product_with_images.images.all()

    query = """
    mutation productImageBulkDelete($ids: [ID]!) {
        productImageBulkDelete(ids: $ids) {
            count
        }
    }
    """

    variables = {
        "ids": [
            graphene.Node.to_global_id("ProductImage", image.id) for image in images
        ]
    }
    response = staff_api_client.post_graphql(
        query, variables, permissions=[permission_manage_products]
    )
    content = get_graphql_content(response)

    assert content["data"]["productImageBulkDelete"]["count"] == 2
    assert not ProductImage.objects.filter(
        id__in=[image.id for image in images]
    ).exists()


def test_delete_product_types(
    staff_api_client, product_type_list, permission_manage_product_types_and_attributes
):
    query = """
    mutation productTypeBulkDelete($ids: [ID]!) {
        productTypeBulkDelete(ids: $ids) {
            count
        }
    }
    """

    variables = {
        "ids": [
            graphene.Node.to_global_id("ProductType", type.id)
            for type in product_type_list
        ]
    }
    response = staff_api_client.post_graphql(
        query, variables, permissions=[permission_manage_product_types_and_attributes]
    )
    content = get_graphql_content(response)

    assert content["data"]["productTypeBulkDelete"]["count"] == 3
    assert not ProductType.objects.filter(
        id__in=[type.id for type in product_type_list]
    ).exists()


PRODUCT_VARIANT_BULK_DELETE_MUTATION = """
mutation productVariantBulkDelete($ids: [ID]!) {
    productVariantBulkDelete(ids: $ids) {
        count
    }
}
"""


def test_delete_product_variants(
    staff_api_client, product_variant_list, permission_manage_products
):
    query = PRODUCT_VARIANT_BULK_DELETE_MUTATION

    assert ProductVariantChannelListing.objects.filter(
        variant_id__in=[variant.id for variant in product_variant_list]
    ).exists()

    variables = {
        "ids": [
            graphene.Node.to_global_id("ProductVariant", variant.id)
            for variant in product_variant_list
        ]
    }
    response = staff_api_client.post_graphql(
        query, variables, permissions=[permission_manage_products]
    )
    content = get_graphql_content(response)

    assert content["data"]["productVariantBulkDelete"]["count"] == 3
    assert not ProductVariant.objects.filter(
        id__in=[variant.id for variant in product_variant_list]
    ).exists()


def test_delete_product_variants_in_draft_orders(
    staff_api_client,
    product_variant_list,
    permission_manage_products,
    order_line,
    order_list,
    channel_USD,
):
    # given
    query = PRODUCT_VARIANT_BULK_DELETE_MUTATION
    variants = product_variant_list

    draft_order = order_line.order
    draft_order.status = OrderStatus.DRAFT
    draft_order.save(update_fields=["status"])

    second_variant_in_draft = variants[1]
<<<<<<< HEAD
    second_product = second_variant_in_draft.product
    net = second_variant_in_draft.get_price(second_product, [], None)
=======
    net = second_variant_in_draft.get_price(channel_USD.slug)
>>>>>>> 955302ea
    gross = Money(amount=net.amount, currency=net.currency)
    second_draft_order = OrderLine.objects.create(
        variant=second_variant_in_draft,
        order=draft_order,
        product_name=str(second_product),
        variant_name=str(second_variant_in_draft),
        product_sku=second_variant_in_draft.sku,
        is_shipping_required=second_variant_in_draft.is_shipping_required(),
        unit_price=TaxedMoney(net=net, gross=gross),
        quantity=3,
    )

    variant = variants[0]
<<<<<<< HEAD
    product = variant.product
    net = variant.get_price(product, [], None)
=======
    net = variant.get_price(channel_USD.slug)
>>>>>>> 955302ea
    gross = Money(amount=net.amount, currency=net.currency)
    order_not_draft = order_list[-1]
    order_line_not_in_draft = OrderLine.objects.create(
        variant=variant,
        order=order_not_draft,
        product_name=str(product),
        variant_name=str(variant),
        product_sku=variant.sku,
        is_shipping_required=variant.is_shipping_required(),
        unit_price=TaxedMoney(net=net, gross=gross),
        quantity=3,
    )
    order_line_not_in_draft_pk = order_line_not_in_draft.pk

    variant_count = ProductVariant.objects.count()

    variables = {
        "ids": [
            graphene.Node.to_global_id("ProductVariant", variant.id)
            for variant in ProductVariant.objects.all()
        ]
    }

    # when
    response = staff_api_client.post_graphql(
        query, variables, permissions=[permission_manage_products]
    )

    # then
    content = get_graphql_content(response)

    assert content["data"]["productVariantBulkDelete"]["count"] == variant_count
    assert not ProductVariant.objects.filter(
        id__in=[variant.id for variant in product_variant_list]
    ).exists()

    with pytest.raises(order_line._meta.model.DoesNotExist):
        order_line.refresh_from_db()

    with pytest.raises(second_draft_order._meta.model.DoesNotExist):
        second_draft_order.refresh_from_db()

    assert OrderLine.objects.filter(pk=order_line_not_in_draft_pk).exists()


def test_delete_product_variants_delete_default_variant(
    staff_api_client, product, permission_manage_products
):
    # given
    query = PRODUCT_VARIANT_BULK_DELETE_MUTATION

    new_default_variant = product.variants.first()

    variants = ProductVariant.objects.bulk_create(
        [
            ProductVariant(product=product, sku="1"),
            ProductVariant(product=product, sku="2"),
            ProductVariant(product=product, sku="3"),
        ]
    )

    default_variant = variants[0]

    product = default_variant.product
    product.default_variant = default_variant
    product.save(update_fields=["default_variant"])

    variables = {
        "ids": [
            graphene.Node.to_global_id("ProductVariant", variant.id)
            for variant in variants
        ]
    }

    # when
    response = staff_api_client.post_graphql(
        query, variables, permissions=[permission_manage_products]
    )

    # then
    content = get_graphql_content(response)

    assert content["data"]["productVariantBulkDelete"]["count"] == 3
    assert not ProductVariant.objects.filter(
        id__in=[variant.id for variant in variants]
    ).exists()

    product.refresh_from_db()
    assert product.default_variant.pk == new_default_variant.pk


def test_delete_product_variants_delete_all_product_variants(
    staff_api_client, product, permission_manage_products
):
    # given
    query = PRODUCT_VARIANT_BULK_DELETE_MUTATION

    new_default_variant = product.variants.first()

    variants = ProductVariant.objects.bulk_create(
        [
            ProductVariant(product=product, sku="1"),
            ProductVariant(product=product, sku="2"),
        ]
    )

    default_variant = variants[0]

    product = default_variant.product
    product.default_variant = default_variant
    product.save(update_fields=["default_variant"])

    ids = [
        graphene.Node.to_global_id("ProductVariant", variant.id) for variant in variants
    ]
    ids.append(graphene.Node.to_global_id("ProductVariant", new_default_variant.id))

    variables = {"ids": ids}

    # when
    response = staff_api_client.post_graphql(
        query, variables, permissions=[permission_manage_products]
    )

    # then
    content = get_graphql_content(response)

    assert content["data"]["productVariantBulkDelete"]["count"] == 3
    assert not ProductVariant.objects.filter(
        id__in=[variant.id for variant in variants]
    ).exists()

    product.refresh_from_db()
    assert product.default_variant is None


def test_delete_product_variants_from_different_products(
    staff_api_client, product, product_with_two_variants, permission_manage_products
):
    # given
    query = PRODUCT_VARIANT_BULK_DELETE_MUTATION

    product_1 = product
    product_2 = product_with_two_variants

    product_1_default_variant = product_1.variants.first()
    product_2_default_variant = product_2.variants.first()

    product_1.default_variant = product_1_default_variant
    product_2.default_variant = product_2_default_variant

    Product.objects.bulk_update([product_1, product_2], ["default_variant"])

    product_2_second_variant = product_2.variants.last()

    variables = {
        "ids": [
            graphene.Node.to_global_id("ProductVariant", product_1_default_variant.id),
            graphene.Node.to_global_id("ProductVariant", product_2_default_variant.id),
        ]
    }

    # when
    response = staff_api_client.post_graphql(
        query, variables, permissions=[permission_manage_products]
    )

    # then
    content = get_graphql_content(response)

    assert content["data"]["productVariantBulkDelete"]["count"] == 2
    assert not ProductVariant.objects.filter(
        id__in=[product_1_default_variant.id, product_2_default_variant.id]
    ).exists()

    product_1.refresh_from_db()
    product_2.refresh_from_db()

    assert product_1.default_variant is None
    assert product_2.default_variant.pk == product_2_second_variant.pk<|MERGE_RESOLUTION|>--- conflicted
+++ resolved
@@ -263,12 +263,8 @@
     draft_order_lines_pks = []
     not_draft_order_lines_pks = []
     for variant in [product_list[0].variants.first(), product_list[1].variants.first()]:
-<<<<<<< HEAD
         product = variant.product
-        net = variant.get_price(product, [], None)
-=======
-        net = variant.get_price(channel_USD.slug)
->>>>>>> 955302ea
+        net = variant.get_price(product, [], channel_USD.slug, None)
         gross = Money(amount=net.amount, currency=net.currency)
 
         order_line = OrderLine.objects.create(
@@ -458,12 +454,8 @@
     draft_order.save(update_fields=["status"])
 
     second_variant_in_draft = variants[1]
-<<<<<<< HEAD
     second_product = second_variant_in_draft.product
-    net = second_variant_in_draft.get_price(second_product, [], None)
-=======
-    net = second_variant_in_draft.get_price(channel_USD.slug)
->>>>>>> 955302ea
+    net = second_variant_in_draft.get_price(second_product, [], channel_USD.slug, None)
     gross = Money(amount=net.amount, currency=net.currency)
     second_draft_order = OrderLine.objects.create(
         variant=second_variant_in_draft,
@@ -477,12 +469,8 @@
     )
 
     variant = variants[0]
-<<<<<<< HEAD
     product = variant.product
-    net = variant.get_price(product, [], None)
-=======
-    net = variant.get_price(channel_USD.slug)
->>>>>>> 955302ea
+    net = variant.get_price(product, [], channel_USD.slug, None)
     gross = Money(amount=net.amount, currency=net.currency)
     order_not_draft = order_list[-1]
     order_line_not_in_draft = OrderLine.objects.create(
