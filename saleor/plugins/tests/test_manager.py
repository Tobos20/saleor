--- conflicted
+++ resolved
@@ -108,17 +108,14 @@
     currency = checkout_with_item.currency
     expected_total = Money(amount, currency)
     taxed_total = PluginsManager(plugins=plugins).calculate_checkout_line_total(
-<<<<<<< HEAD
         checkout_with_item,
         line,
         line.variant,
         line.variant.product,
         [],
         checkout_with_item.shipping_address,
+        checkout_with_item.channel,
         [discount_info],
-=======
-        line, [discount_info], checkout_with_item.channel
->>>>>>> 955302ea
     )
     assert TaxedMoney(expected_total, expected_total) == taxed_total
 
@@ -163,17 +160,10 @@
 def test_manager_apply_taxes_to_product(product, plugins, price, channel_USD):
     country = Country("PL")
     variant = product.variants.all()[0]
-<<<<<<< HEAD
-    currency = variant.get_price(variant.product, [], None).currency
+    currency = variant.get_price(variant.product, [], channel_USD.slug, None).currency
     expected_price = Money(price, currency)
     taxed_price = PluginsManager(plugins=plugins).apply_taxes_to_product(
-        product, variant.get_price(variant.product, [], None), country
-=======
-    currency = variant.get_price(channel_USD.slug).currency
-    expected_price = Money(price, currency)
-    taxed_price = PluginsManager(plugins=plugins).apply_taxes_to_product(
-        product, variant.get_price(channel_USD.slug), country
->>>>>>> 955302ea
+        product, variant.get_price(variant.product, [], channel_USD.slug, None), country
     )
     assert TaxedMoney(expected_price, expected_price) == taxed_price
 
