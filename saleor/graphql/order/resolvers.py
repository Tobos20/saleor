import graphene

from ...channel.models import Channel
from ...order import OrderStatus, models
from ...order.events import OrderEvents
from ...order.models import OrderEvent
from ...order.utils import sum_order_totals
from ..channel.utils import get_default_channel_slug_or_graphql_error
from ..utils.filters import filter_by_period
from .enums import OrderStatusFilter
from .types import Order

ORDER_SEARCH_FIELDS = ("id", "discount_name", "token", "user_email", "user__email")


def filter_orders(qs, info, created, status):
    # DEPRECATED: Will be removed in Saleor 2.11, use the `filter` field instead.
    # filter orders by status
    if status is not None:
        if status == OrderStatusFilter.READY_TO_FULFILL:
            qs = qs.ready_to_fulfill()
        elif status == OrderStatusFilter.READY_TO_CAPTURE:
            qs = qs.ready_to_capture()
        elif status == OrderStatusFilter.UNCONFIRMED:
            qs = qs.ready_to_confirm()

    # DEPRECATED: Will be removed in Saleor 2.11, use the `filter` field instead.
    # filter orders by creation date
    if created is not None:
        qs = filter_by_period(qs, created, "created")

    return qs


<<<<<<< HEAD
def resolve_orders(info, created, status, **_kwargs):
    qs = models.Order.objects.non_draft()
=======
def resolve_orders(info, created, status, channel_slug, **_kwargs):
    qs = models.Order.objects.confirmed()
    if channel_slug:
        qs = qs.filter(channel__slug=str(channel_slug))
>>>>>>> 955302ea
    return filter_orders(qs, info, created, status)


def resolve_draft_orders(info, created, **_kwargs):
    qs = models.Order.objects.drafts()
    return filter_orders(qs, info, created, None)


<<<<<<< HEAD
def resolve_orders_total(_info, period):
    qs = models.Order.objects.non_draft().exclude(status=OrderStatus.CANCELED)
=======
def resolve_orders_total(_info, period, channel_slug):
    if channel_slug is None:
        channel_slug = get_default_channel_slug_or_graphql_error()
    channel = Channel.objects.filter(slug=str(channel_slug)).first()
    if not channel:
        return None
    qs = (
        models.Order.objects.confirmed()
        .exclude(status=OrderStatus.CANCELED)
        .filter(channel__slug=str(channel_slug))
    )
>>>>>>> 955302ea
    qs = filter_by_period(qs, period, "created")
    return sum_order_totals(qs, channel.currency_code)


def resolve_order(info, order_id):
    return graphene.Node.get_node_from_global_id(info, order_id, Order)


def resolve_homepage_events():
    # Filter only selected events to be displayed on homepage.
    types = [
        OrderEvents.PLACED,
        OrderEvents.PLACED_FROM_DRAFT,
        OrderEvents.ORDER_FULLY_PAID,
    ]
    return OrderEvent.objects.filter(type__in=types)


def resolve_order_by_token(token):
    return (
        models.Order.objects.exclude(status=OrderStatus.DRAFT)
        .filter(token=token)
        .first()
    )<|MERGE_RESOLUTION|>--- conflicted
+++ resolved
@@ -32,15 +32,10 @@
     return qs
 
 
-<<<<<<< HEAD
-def resolve_orders(info, created, status, **_kwargs):
+def resolve_orders(info, created, status, channel_slug, **_kwargs):
     qs = models.Order.objects.non_draft()
-=======
-def resolve_orders(info, created, status, channel_slug, **_kwargs):
-    qs = models.Order.objects.confirmed()
     if channel_slug:
         qs = qs.filter(channel__slug=str(channel_slug))
->>>>>>> 955302ea
     return filter_orders(qs, info, created, status)
 
 
@@ -49,10 +44,6 @@
     return filter_orders(qs, info, created, None)
 
 
-<<<<<<< HEAD
-def resolve_orders_total(_info, period):
-    qs = models.Order.objects.non_draft().exclude(status=OrderStatus.CANCELED)
-=======
 def resolve_orders_total(_info, period, channel_slug):
     if channel_slug is None:
         channel_slug = get_default_channel_slug_or_graphql_error()
@@ -60,11 +51,10 @@
     if not channel:
         return None
     qs = (
-        models.Order.objects.confirmed()
+        models.Order.objects.non_draft()
         .exclude(status=OrderStatus.CANCELED)
         .filter(channel__slug=str(channel_slug))
     )
->>>>>>> 955302ea
     qs = filter_by_period(qs, period, "created")
     return sum_order_totals(qs, channel.currency_code)
 
