import json
import logging
from decimal import Decimal
from typing import TYPE_CHECKING, Any, Callable, Dict, Optional

import Adyen
from babel.numbers import get_currency_precision
from django.conf import settings
from django_countries.fields import Country

from ....checkout.calculations import (
    checkout_line_total,
    checkout_shipping_price,
    checkout_total,
)
from ....checkout.models import Checkout
from ....checkout.utils import fetch_checkout_lines
from ....core.prices import quantize_price
from ....discount.utils import fetch_active_discounts
from ....payment.models import Payment
from ....plugins.manager import get_plugins_manager
from ... import PaymentError
from ...interface import PaymentMethodInfo

if TYPE_CHECKING:
    from ...interface import PaymentData

logger = logging.getLogger(__name__)


# https://docs.adyen.com/checkout/payment-result-codes
FAILED_STATUSES = ["refused", "error", "cancelled"]
PENDING_STATUSES = ["pending", "received"]
AUTH_STATUS = "authorised"


def from_adyen_price(value: str, currency: str):
    value = Decimal(value)
    precision = get_currency_precision(currency)
    number_places = Decimal(10) ** -precision
    return value * number_places


def to_adyen_price(value: Decimal, currency: str):
    """Adyen doesn't use values with comma.

    Take the value, discover the precision of currency and multiply value by
    Decimal('10.0'), then change quantization to remove the comma.
    """
    value = quantize_price(value, currency=currency)
    precision = get_currency_precision(currency)
    number_places = Decimal("10.0") ** precision
    value_without_comma = value * number_places
    return str(value_without_comma.quantize(Decimal("1")))


def get_tax_percentage_in_adyen_format(total_gross, total_net):
    tax_percentage_in_adyen_format = 0
    if total_gross and total_net:
        # get tax percent in adyen format
        gross_percentage = total_gross / total_net
        gross_percentage = gross_percentage.quantize(Decimal(".01"))  # 1.23
        tax_percentage = gross_percentage * 100 - 100  # 23.00
        tax_percentage_in_adyen_format = int(tax_percentage * 100)  # 2300
    return tax_percentage_in_adyen_format


def api_call(request_data: Optional[Dict[str, Any]], method: Callable) -> Adyen.Adyen:
    try:
        return method(request_data)
    except (Adyen.AdyenError, ValueError, TypeError) as e:
        logger.warning(f"Unable to process the payment: {e}")
        raise PaymentError("Unable to process the payment request.")


def request_data_for_payment(
    payment_information: "PaymentData",
    return_url: str,
    merchant_account: str,
    native_3d_secure: bool,
) -> Dict[str, Any]:
    payment_data = payment_information.data or {}

    if not payment_data.pop("is_valid", True):
        raise PaymentError("Payment data are not valid.")

    extra_request_params = {}
    channel = payment_data.get("channel", "web")
    origin_url = payment_data.get("originUrl")

    browser_info = payment_data.get("browserInfo")
    if browser_info:
        extra_request_params["browserInfo"] = browser_info

    billing_address = payment_data.get("billingAddress")
    if billing_address:
        extra_request_params["billingAddress"] = billing_address

    delivery_address = payment_data.get("deliveryAddress")
    if delivery_address:
        extra_request_params["deliveryAddress"] = delivery_address

    shopper_ip = payment_data.get("shopperIP")
    if shopper_ip:
        extra_request_params["shopperIP"] = shopper_ip

    device_fingerprint = payment_data.get("deviceFingerprint")
    if device_fingerprint:
        extra_request_params["deviceFingerprint"] = device_fingerprint

    if channel.lower() == "web" and origin_url:
        extra_request_params["origin"] = origin_url

    shopper_name = payment_data.get("shopperName")
    if shopper_name:
        extra_request_params["shopperName"] = shopper_name

    extra_request_params["channel"] = channel

    payment_method = payment_data.get("paymentMethod")
    if not payment_method:
        raise PaymentError("Unable to find the paymentMethod section.")

    method = payment_method.get("type", "")
    if native_3d_secure and "scheme" == method:
        extra_request_params["additionalData"] = {"allow3DS2": "true"}

    extra_request_params["shopperEmail"] = payment_information.customer_email
    request_data = {
        "amount": {
            "value": to_adyen_price(
                payment_information.amount, payment_information.currency
            ),
            "currency": payment_information.currency,
        },
        "reference": payment_information.graphql_payment_id,
        "paymentMethod": payment_method,
        "returnUrl": return_url,
        "merchantAccount": merchant_account,
        **extra_request_params,
    }

    if "klarna" in method:
        request_data = append_klarna_data(payment_information, request_data)
    return request_data


def get_shipping_data(checkout, lines, discounts):
    shipping_total = checkout_shipping_price(
        checkout=checkout, lines=lines, discounts=discounts
    )
    total_gross = shipping_total.gross.amount
    total_net = shipping_total.net.amount
    tax_amount = shipping_total.tax.amount
    tax_percentage_in_adyen_format = get_tax_percentage_in_adyen_format(
        total_gross, total_net
    )
    return {
        "quantity": 1,
        "amountExcludingTax": to_adyen_price(total_net, checkout.currency),
        "taxPercentage": tax_percentage_in_adyen_format,
        "description": f"Shipping - {checkout.shipping_method.name}",
        "id": f"Shipping:{checkout.shipping_method.id}",
        "taxAmount": to_adyen_price(tax_amount, checkout.currency),
        "amountIncludingTax": to_adyen_price(total_gross, checkout.currency),
    }


def append_klarna_data(payment_information: "PaymentData", payment_data: dict):
    checkout = (
        Checkout.objects.prefetch_related("shipping_method",)
        .filter(payments__id=payment_information.payment_id)
        .first()
    )

    if not checkout:
        raise PaymentError("Unable to calculate products for klarna.")

<<<<<<< HEAD
    manager = get_plugins_manager()
    lines = fetch_checkout_lines(checkout)
=======
    lines = checkout.lines.prefetch_related("variant__product").all()
>>>>>>> c1e0c1cc
    discounts = fetch_active_discounts()
    address = (
        checkout.shipping_address or checkout.billing_address
    )  # FIXME: check which address we need here
    currency = payment_information.currency
    country_code = checkout.get_country()

    payment_data["shopperLocale"] = get_shopper_locale_value(country_code)
    payment_data["shopperReference"] = payment_information.customer_email
    payment_data["countryCode"] = country_code
    line_items = []
<<<<<<< HEAD
    for line_info in lines:
        total = checkout_line_total(
            manager=manager,
            checkout=checkout,
            line=line_info.line,
            variant=line_info.variant,
            product=line_info.product,
            collections=line_info.collections,
            address=address,
            discounts=discounts,
        )
=======

    for line in lines:
        total = checkout_line_total(line=line, discounts=discounts)
>>>>>>> c1e0c1cc
        total_gross = total.gross.amount
        total_net = total.net.amount
        tax_amount = total.tax.amount
        tax_percentage_in_adyen_format = get_tax_percentage_in_adyen_format(
            total_gross, total_net
        )

        line_data = {
            "quantity": line_info.line.quantity,
            "amountExcludingTax": to_adyen_price(total_net, currency),
            "taxPercentage": tax_percentage_in_adyen_format,
            "description": (
                f"{line_info.variant.product.name}, {line_info.variant.name}"
            ),
            "id": line_info.variant.sku,
            "taxAmount": to_adyen_price(tax_amount, currency),
            "amountIncludingTax": to_adyen_price(total_gross, currency),
        }
        line_items.append(line_data)

    if checkout.shipping_method and checkout.is_shipping_required():
        line_items.append(get_shipping_data(checkout, lines, discounts))

    payment_data["lineItems"] = line_items
    return payment_data


def get_shopper_locale_value(country_code: str):
    # Remove this function when "shopperLocale" will come from frontend site
    country_code_to_shopper_locale_value = {
        # https://docs.adyen.com/checkout/components-web/
        # localization-components#change-language
        "CN": "zh_CN",
        "DK": "da_DK",
        "NL": "nl_NL",
        "US": "en_US",
        "FI": "fi_FI",
        "FR": "fr_FR",
        "DR": "de_DE",
        "IT": "it_IT",
        "JP": "ja_JP",
        "KR": "ko_KR",
        "NO": "no_NO",
        "PL": "pl_PL",
        "BR": "pt_BR",
        "RU": "ru_RU",
        "ES": "es_ES",
        "SE": "sv_SE",
    }
    return country_code_to_shopper_locale_value.get(country_code, "en_US")


def request_data_for_gateway_config(
    checkout: "Checkout", merchant_account
) -> Dict[str, Any]:
    manager = get_plugins_manager()
    address = checkout.billing_address or checkout.shipping_address
    discounts = fetch_active_discounts()
    lines = fetch_checkout_lines(checkout)
    total = checkout_total(
        manager=manager,
        checkout=checkout,
        lines=lines,
        address=address,
        discounts=discounts,
    )

    country = address.country if address else None
    if country:
        country_code = country.code
    else:
        country_code = Country(settings.DEFAULT_COUNTRY).code
    channel = checkout.get_value_from_metadata("channel", "web")
    return {
        "merchantAccount": merchant_account,
        "countryCode": country_code,
        "channel": channel,
        "amount": {
            "value": to_adyen_price(total.gross.amount, checkout.currency),
            "currency": checkout.currency,
        },
    }


def request_for_payment_refund(
    payment_information: "PaymentData", merchant_account, token
) -> Dict[str, Any]:
    return {
        "merchantAccount": merchant_account,
        "modificationAmount": {
            "value": to_adyen_price(
                payment_information.amount, payment_information.currency
            ),
            "currency": payment_information.currency,
        },
        "originalReference": token,
        "reference": payment_information.graphql_payment_id,
    }


def request_for_payment_capture(
    payment_information: "PaymentData", merchant_account: str, token: str
) -> Dict[str, Any]:
    return {
        "merchantAccount": merchant_account,
        "modificationAmount": {
            "value": to_adyen_price(
                payment_information.amount, payment_information.currency
            ),
            "currency": payment_information.currency,
        },
        "originalReference": token,
        "reference": payment_information.graphql_payment_id,
    }


def update_payment_with_action_required_data(
    payment: Payment, action: dict, details: list
):
    action_required_data = {
        "payment_data": action["paymentData"],
        "parameters": [detail["key"] for detail in details],
    }
    if payment.extra_data:
        payment_extra_data = json.loads(payment.extra_data)
        try:
            payment_extra_data.append(action_required_data)
            extra_data = payment_extra_data
        except AttributeError:
            extra_data = [payment_extra_data, action_required_data]
    else:
        extra_data = [action_required_data]

    payment.extra_data = json.dumps(extra_data)
    payment.save(update_fields=["extra_data"])


def call_capture(
    payment_information: "PaymentData",
    merchant_account: str,
    token: str,
    adyen_client: Adyen.Adyen,
):
    # https://docs.adyen.com/checkout/capture#make-an-api-call-to-capture-a-payment

    request = request_for_payment_capture(
        payment_information=payment_information,
        merchant_account=merchant_account,
        token=token,
    )
    return api_call(request, adyen_client.payment.capture)


def request_for_payment_cancel(
    payment_information: "PaymentData", merchant_account: str, token: str,
):
    return {
        "merchantAccount": merchant_account,
        "originalReference": token,
        "reference": payment_information.graphql_payment_id,
    }


def get_payment_method_info(
    payment_information: "PaymentData", api_call_result: Adyen.Adyen
):
    additional_data = api_call_result.message.get("additionalData")
    payment_data = payment_information.data or {}
    payment_method = payment_data.get("paymentMethod", {}).get("type")
    brand = None
    if additional_data:
        brand = additional_data.get("paymentMethod")
    payment_method_info = PaymentMethodInfo(
        brand=brand, type="card" if payment_method == "scheme" else payment_method,
    )
    return payment_method_info<|MERGE_RESOLUTION|>--- conflicted
+++ resolved
@@ -176,12 +176,8 @@
     if not checkout:
         raise PaymentError("Unable to calculate products for klarna.")
 
-<<<<<<< HEAD
     manager = get_plugins_manager()
     lines = fetch_checkout_lines(checkout)
-=======
-    lines = checkout.lines.prefetch_related("variant__product").all()
->>>>>>> c1e0c1cc
     discounts = fetch_active_discounts()
     address = (
         checkout.shipping_address or checkout.billing_address
@@ -193,7 +189,6 @@
     payment_data["shopperReference"] = payment_information.customer_email
     payment_data["countryCode"] = country_code
     line_items = []
-<<<<<<< HEAD
     for line_info in lines:
         total = checkout_line_total(
             manager=manager,
@@ -205,11 +200,6 @@
             address=address,
             discounts=discounts,
         )
-=======
-
-    for line in lines:
-        total = checkout_line_total(line=line, discounts=discounts)
->>>>>>> c1e0c1cc
         total_gross = total.gross.amount
         total_net = total.net.amount
         tax_amount = total.tax.amount
