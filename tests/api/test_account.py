--- conflicted
+++ resolved
@@ -877,11 +877,7 @@
         'addressId': graphene.Node.to_global_id('Address', address_obj.id),
         'address': address_data}
     response = user_api_client.post_graphql(query, variables)
-    content = get_graphql_content(response)
-    data = content['data']['addressUpdate']
-    assert data['address']['city'] == address_data['city']
-    address_obj.refresh_from_db()
-    assert address_obj.city == address_data['city']
+    assert_read_only_mode(response)
 
 
 def test_customer_update_address_for_other(
@@ -896,7 +892,7 @@
         'addressId': graphene.Node.to_global_id('Address', address_obj.id),
         'address': address_data}
     response = user_api_client.post_graphql(query, variables)
-    assert_no_permission(response)
+    assert_read_only_mode(response)
 
 
 ADDRESS_DELETE_MUTATION = """
@@ -925,11 +921,7 @@
     address_obj = customer_user.addresses.first()
     variables = {'id': graphene.Node.to_global_id('Address', address_obj.id)}
     response = user_api_client.post_graphql(query, variables)
-    content = get_graphql_content(response)
-    data = content['data']['addressDelete']
-    assert data['address']['city'] == address_obj.city
-    with pytest.raises(address_obj._meta.model.DoesNotExist):
-        address_obj.refresh_from_db()
+    assert_read_only_mode(response)
 
 
 def test_customer_delete_address_for_other(
@@ -939,8 +931,7 @@
     assert customer_user not in address_obj.user_addresses.all()
     variables = {'id': graphene.Node.to_global_id('Address', address_obj.id)}
     response = user_api_client.post_graphql(query, variables)
-    assert_no_permission(response)
-    address_obj.refresh_from_db()
+    assert_read_only_mode(response)
 
 
 def test_address_validator(user_api_client):
@@ -1060,17 +1051,7 @@
     # we have no user with given email
     variables = {'email': 'non-existing-email@email.com'}
     response = user_api_client.post_graphql(query, variables)
-<<<<<<< HEAD
-    assert_read_only_mode(response)
-=======
-    get_graphql_content(response)
-    assert not send_password_reset_mock.called
-
-    variables = {'email': customer_user.email}
-    response = user_api_client.post_graphql(query, variables)
-    get_graphql_content(response)
-    assert send_password_reset_mock.called
-    assert send_password_reset_mock.mock_calls[0][1][1] == customer_user.email
+    assert_read_only_mode(response)
 
 
 CUSTOMER_ADDRESS_CREATE_MUTATION = """
@@ -1092,13 +1073,7 @@
     query = CUSTOMER_ADDRESS_CREATE_MUTATION
     variables = {'addressInput': graphql_address_data}
     response = user_api_client.post_graphql(query, variables)
-    content = get_graphql_content(response)
-    data = content['data']['customerAddressCreate']
-
-    assert data['address']['city'] == graphql_address_data['city']
-
-    user.refresh_from_db()
-    assert user.addresses.count() == nr_of_addresses + 1
+    assert_read_only_mode(response)
 
 
 def test_customer_create_default_address(
@@ -1111,34 +1086,14 @@
     variables = {
         'addressInput': graphql_address_data, 'addressType': address_type}
     response = user_api_client.post_graphql(query, variables)
-    content = get_graphql_content(response)
-    data = content['data']['customerAddressCreate']
-    assert data['address']['city'] == graphql_address_data['city']
-
-    user.refresh_from_db()
-    assert user.addresses.count() == nr_of_addresses + 1
-    assert user.default_shipping_address.id == int(
-        graphene.Node.from_global_id(data['address']['id'])[1])
-
-    address_type = AddressType.BILLING.upper()
-    variables = {
-        'addressInput': graphql_address_data, 'addressType': address_type}
-    response = user_api_client.post_graphql(query, variables)
-    content = get_graphql_content(response)
-    data = content['data']['customerAddressCreate']
-    assert data['address']['city'] == graphql_address_data['city']
-
-    user.refresh_from_db()
-    assert user.addresses.count() == nr_of_addresses + 2
-    assert user.default_billing_address.id == int(
-        graphene.Node.from_global_id(data['address']['id'])[1])
+    assert_read_only_mode(response)
 
 
 def test_anonymous_user_create_address(api_client, graphql_address_data):
     query = CUSTOMER_ADDRESS_CREATE_MUTATION
     variables = {'addressInput': graphql_address_data}
     response = api_client.post_graphql(query, variables)
-    assert_no_permission(response)
+    assert_read_only_mode(response)
 
 
 CUSTOMER_SET_DEFAULT_ADDRESS_MUTATION = """
@@ -1168,21 +1123,7 @@
         'id': graphene.Node.to_global_id('Address', address.id),
         'type': AddressType.SHIPPING.upper()}
     response = user_api_client.post_graphql(query, variables)
-    content = get_graphql_content(response)
-    data = content['data']['customerSetDefaultAddress']
-    assert not data['errors']
-
-    user.refresh_from_db()
-    assert user.default_shipping_address == address
-
-    variables['type'] = AddressType.BILLING.upper()
-    response = user_api_client.post_graphql(query, variables)
-    content = get_graphql_content(response)
-    data = content['data']['customerSetDefaultAddress']
-    assert not data['errors']
-
-    user.refresh_from_db()
-    assert user.default_billing_address == address
+    assert_read_only_mode(response)
 
 
 def test_customer_change_default_address(
@@ -1204,13 +1145,7 @@
         'id': graphene.Node.to_global_id('Address', address.id),
         'type': AddressType.SHIPPING.upper()}
     response = user_api_client.post_graphql(query, variables)
-    content = get_graphql_content(response)
-    data = content['data']['customerSetDefaultAddress']
-    assert not data['errors']
-
-    user.refresh_from_db()
-    assert user.default_shipping_address == address
-    assert address_other_country in user.addresses.all()
+    assert_read_only_mode(response)
 
 
 def test_customer_change_default_address_invalid_address(
@@ -1223,5 +1158,4 @@
         'id': graphene.Node.to_global_id('Address', address_other_country.id),
         'type': AddressType.SHIPPING.upper()}
     response = user_api_client.post_graphql(query, variables)
-    assert_no_permission(response)
->>>>>>> 6c7c9d65
+    assert_read_only_mode(response)