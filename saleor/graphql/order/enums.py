--- conflicted
+++ resolved
@@ -8,14 +8,9 @@
 
 
 class OrderStatusFilter(graphene.Enum):
-<<<<<<< HEAD
-    READY_TO_FULFILL = "READY_TO_FULFILL"
-    READY_TO_CAPTURE = "READY_TO_CAPTURE"
-=======
     READY_TO_FULFILL = "ready_to_fulfill"
     READY_TO_CAPTURE = "ready_to_capture"
     UNFULFILLED = "unfulfilled"
     PARTIALLY_FULFILLED = "partially fulfilled"
     FULFILLED = "fulfilled"
-    CANCELED = "canceled"
->>>>>>> e81494c9
+    CANCELED = "canceled"