import uuid
from datetime import date, timedelta
from unittest.mock import ANY, MagicMock, Mock, call, patch

import graphene
import pytest
from django.contrib.auth.models import AnonymousUser
from django.core.exceptions import ValidationError
from freezegun import freeze_time
from prices import Money, TaxedMoney

from ....account.models import CustomerEvent
from ....core.taxes import TaxError, zero_taxed_money
from ....order import OrderStatus, events as order_events
from ....order.error_codes import OrderErrorCode
from ....order.models import Order, OrderEvent
from ....payment import ChargeStatus, CustomPaymentChoices, PaymentError
from ....payment.models import Payment
from ....plugins.manager import PluginsManager
from ....shipping.models import ShippingMethod
from ....warehouse.models import Allocation, Stock
from ....warehouse.tests.utils import get_available_quantity_for_stock
from ...order.mutations.orders import (
    clean_order_cancel,
    clean_order_capture,
    clean_refund_payment,
    try_payment_action,
)
from ...payment.types import PaymentChargeStatusEnum
from ...tests.utils import assert_no_permission, get_graphql_content
from ..utils import validate_draft_order


@pytest.fixture
def orders_query_with_filter():
    query = """
      query ($filter: OrderFilterInput!, ) {
        orders(first: 5, filter:$filter) {
          totalCount
          edges {
            node {
              id
            }
          }
        }
      }
    """
    return query


@pytest.fixture
def draft_orders_query_with_filter():
    query = """
      query ($filter: OrderDraftFilterInput!, ) {
        draftOrders(first: 5, filter:$filter) {
          totalCount
          edges {
            node {
              id
            }
          }
        }
      }
    """
    return query


@pytest.fixture
def orders(customer_user, channel_USD, channel_PLN):
    return Order.objects.bulk_create(
        [
            Order(
                user=customer_user,
                status=OrderStatus.CANCELED,
                token=uuid.uuid4(),
                channel=channel_USD,
            ),
            Order(
                user=customer_user,
                status=OrderStatus.UNFULFILLED,
                token=uuid.uuid4(),
                channel=channel_USD,
            ),
            Order(
                user=customer_user,
                status=OrderStatus.PARTIALLY_FULFILLED,
                token=uuid.uuid4(),
                channel=channel_USD,
            ),
            Order(
                user=customer_user,
                status=OrderStatus.FULFILLED,
                token=uuid.uuid4(),
                channel=channel_PLN,
            ),
            Order(
                user=customer_user,
                status=OrderStatus.DRAFT,
                token=uuid.uuid4(),
                channel=channel_PLN,
            ),
<<<<<<< HEAD
            Order(user=customer_user, status=OrderStatus.FULFILLED, token=uuid.uuid4()),
            Order(user=customer_user, status=OrderStatus.DRAFT, token=uuid.uuid4()),
            Order(
                user=customer_user, status=OrderStatus.UNCONFIRMED, token=uuid.uuid4()
            ),
=======
>>>>>>> 955302ea
        ]
    )


def test_orderline_query(staff_api_client, permission_manage_orders, fulfilled_order):
    order = fulfilled_order
    query = """
        query OrdersQuery {
            orders(first: 1) {
                edges {
                    node {
                        lines {
                            thumbnail(size: 540) {
                                url
                            }
                            variant {
                                id
                            }
                            quantity
                            allocations {
                                id
                                quantity
                                warehouse {
                                    id
                                }
                            }
                            unitPrice {
                                currency
                                gross {
                                    amount
                                }
                            }
                            totalPrice {
                                currency
                                gross {
                                    amount
                                }
                            }
                        }
                    }
                }
            }
        }
    """
    line = order.lines.first()
    line.save()

    staff_api_client.user.user_permissions.add(permission_manage_orders)
    response = staff_api_client.post_graphql(query)
    content = get_graphql_content(response)
    order_data = content["data"]["orders"]["edges"][0]["node"]
    first_order_data_line = order_data["lines"][0]
    variant_id = graphene.Node.to_global_id("ProductVariant", line.variant.pk)

    assert first_order_data_line["thumbnail"] is None
    assert first_order_data_line["variant"]["id"] == variant_id
    assert first_order_data_line["quantity"] == line.quantity
    assert first_order_data_line["unitPrice"]["currency"] == line.unit_price.currency

    expected_unit_price = Money(
        amount=str(first_order_data_line["unitPrice"]["gross"]["amount"]),
        currency="USD",
    )
    assert first_order_data_line["totalPrice"]["currency"] == line.unit_price.currency
    assert expected_unit_price == line.unit_price.gross

    expected_total_price = Money(
        amount=str(first_order_data_line["totalPrice"]["gross"]["amount"]),
        currency="USD",
    )
    assert expected_total_price == line.unit_price.gross * line.quantity

    allocation = line.allocations.first()
    allocation_id = graphene.Node.to_global_id("Allocation", allocation.pk)
    warehouse_id = graphene.Node.to_global_id(
        "Warehouse", allocation.stock.warehouse.pk
    )
    assert first_order_data_line["allocations"] == [
        {"id": allocation_id, "quantity": 0, "warehouse": {"id": warehouse_id}}
    ]


def test_order_line_with_allocations(
    staff_api_client, permission_manage_orders, order_with_lines,
):
    # given
    order = order_with_lines
    query = """
        query OrdersQuery {
            orders(first: 1) {
                edges {
                    node {
                        lines {
                            id
                            allocations {
                                id
                                quantity
                                warehouse {
                                    id
                                }
                            }
                        }
                    }
                }
            }
        }
    """
    staff_api_client.user.user_permissions.add(permission_manage_orders)

    # when
    response = staff_api_client.post_graphql(query)

    # then
    content = get_graphql_content(response)
    lines = content["data"]["orders"]["edges"][0]["node"]["lines"]

    for line in lines:
        _, _id = graphene.Node.from_global_id(line["id"])
        order_line = order.lines.get(pk=_id)
        allocations_from_query = {
            allocation["quantity"] for allocation in line["allocations"]
        }
        allocations_from_db = set(
            order_line.allocations.values_list("quantity_allocated", flat=True)
        )
        assert allocations_from_query == allocations_from_db


ORDERS_QUERY = """
query OrdersQuery {
    orders(first: 1) {
        edges {
            node {
                number
                canFinalize
                status
                channel {
                    slug
                }
                statusDisplay
                paymentStatus
                paymentStatusDisplay
                userEmail
                isPaid
                shippingPrice {
                    gross {
                        amount
                    }
                }
                lines {
                    id
                }
                fulfillments {
                    fulfillmentOrder
                }
                payments{
                    id
                }
                subtotal {
                    net {
                        amount
                    }
                }
                total {
                    net {
                        amount
                    }
                }
                availableShippingMethods {
                    id
                    price {
                        amount
                    }
                    minimumOrderPrice {
                        amount
                        currency
                    }
                    type
                }
                shippingMethod{
                    id
                }
            }
        }
    }
}
"""


def test_order_query(
    staff_api_client, permission_manage_orders, fulfilled_order, shipping_zone
):
    order = fulfilled_order
    staff_api_client.user.user_permissions.add(permission_manage_orders)
    response = staff_api_client.post_graphql(ORDERS_QUERY)
    content = get_graphql_content(response)
    order_data = content["data"]["orders"]["edges"][0]["node"]
    assert order_data["number"] == str(order.pk)
    assert order_data["channel"]["slug"] == order.channel.slug
    assert order_data["canFinalize"] is True
    assert order_data["status"] == order.status.upper()
    assert order_data["statusDisplay"] == order.get_status_display()
    payment_status = PaymentChargeStatusEnum.get(order.get_payment_status()).name
    assert order_data["paymentStatus"] == payment_status
    payment_status_display = order.get_payment_status_display()
    assert order_data["paymentStatusDisplay"] == payment_status_display
    assert order_data["isPaid"] == order.is_fully_paid()
    assert order_data["userEmail"] == order.user_email
    expected_price = Money(
        amount=str(order_data["shippingPrice"]["gross"]["amount"]), currency="USD"
    )
    assert expected_price == order.shipping_price.gross
    assert len(order_data["lines"]) == order.lines.count()
    fulfillment = order.fulfillments.first().fulfillment_order
    fulfillment_order = order_data["fulfillments"][0]["fulfillmentOrder"]
    assert fulfillment_order == fulfillment
    assert len(order_data["payments"]) == order.payments.count()

    expected_methods = ShippingMethod.objects.applicable_shipping_methods(
        price=order.get_subtotal().gross,
        weight=order.get_total_weight(),
        country_code=order.shipping_address.country.code,
        channel_id=order.channel_id,
    )
    assert len(order_data["availableShippingMethods"]) == (expected_methods.count())

    method = order_data["availableShippingMethods"][0]
    expected_method = expected_methods.first()
    expected_shipping_price = expected_method.channel_listings.get(
        channel_id=order.channel_id
    )
    assert float(expected_shipping_price.price.amount) == method["price"]["amount"]
    assert float(expected_shipping_price.minimum_order_price.amount) == (
        method["minimumOrderPrice"]["amount"]
    )
    assert expected_method.type.upper() == method["type"]


def test_order_query_in_pln_channel(
    staff_api_client,
    permission_manage_orders,
    order_with_lines_channel_PLN,
    channel_PLN,
):
    order = order_with_lines_channel_PLN
    staff_api_client.user.user_permissions.add(permission_manage_orders)
    response = staff_api_client.post_graphql(ORDERS_QUERY)
    content = get_graphql_content(response)
    order_data = content["data"]["orders"]["edges"][0]["node"]
    assert order_data["number"] == str(order.pk)
    assert order_data["channel"]["slug"] == order.channel.slug
    assert order_data["canFinalize"] is True
    assert order_data["status"] == order.status.upper()
    assert order_data["statusDisplay"] == order.get_status_display()
    payment_status = PaymentChargeStatusEnum.get(order.get_payment_status()).name
    assert order_data["paymentStatus"] == payment_status
    payment_status_display = order.get_payment_status_display()
    assert order_data["paymentStatusDisplay"] == payment_status_display
    assert order_data["isPaid"] == order.is_fully_paid()
    assert order_data["userEmail"] == order.user_email
    expected_price = Money(
        amount=str(order_data["shippingPrice"]["gross"]["amount"]),
        currency=channel_PLN.currency_code,
    )
    assert expected_price == order.shipping_price.gross
    assert len(order_data["lines"]) == order.lines.count()
    assert len(order_data["payments"]) == order.payments.count()

    expected_methods = ShippingMethod.objects.applicable_shipping_methods(
        price=order.get_subtotal().gross,
        weight=order.get_total_weight(),
        country_code=order.shipping_address.country.code,
        channel_id=order.channel_id,
    )
    assert len(order_data["availableShippingMethods"]) == (expected_methods.count())

    method = order_data["availableShippingMethods"][0]
    expected_method = expected_methods.first()
    expected_shipping_price = expected_method.channel_listings.get(
        channel_id=order.channel_id
    )
    assert float(expected_shipping_price.price.amount) == method["price"]["amount"]
    assert float(expected_shipping_price.minimum_order_price.amount) == (
        method["minimumOrderPrice"]["amount"]
    )
    assert expected_method.type.upper() == method["type"]


def test_order_query_without_available_shipping_methods(
    staff_api_client,
    permission_manage_orders,
    order,
    shipping_method_channel_PLN,
    channel_USD,
):
    order.channel = channel_USD
    order.shipping_method = shipping_method_channel_PLN
    order.save()
    query = """
    query OrdersQuery {
        orders(first: 1) {
            edges {
                node {
                    availableShippingMethods {
                        name
                    }
                }
            }
        }
    }
    """

    staff_api_client.user.user_permissions.add(permission_manage_orders)
    response = staff_api_client.post_graphql(query)
    content = get_graphql_content(response)
    order_data = content["data"]["orders"]["edges"][0]["node"]
    assert len(order_data["availableShippingMethods"]) == 0


@pytest.mark.parametrize(
    "expected_price_type, expected_price, display_gross_prices",
    (("gross", 13, True), ("net", 10, False)),
)
def test_order_available_shipping_methods_query(
    expected_price_type,
    expected_price,
    display_gross_prices,
    monkeypatch,
    staff_api_client,
    permission_manage_orders,
    fulfilled_order,
    shipping_zone,
    site_settings,
):
    query = """
    query OrdersQuery {
        orders(first: 1) {
            edges {
                node {
                    availableShippingMethods {
                        id
                        price {
                            amount
                        }
                        type
                    }
                }
            }
        }
    }
    """
    shipping_method = shipping_zone.shipping_methods.first()
    shipping_price = shipping_method.channel_listings.get(
        channel_id=fulfilled_order.channel_id
    ).price
    taxed_price = TaxedMoney(net=Money(10, "USD"), gross=Money(13, "USD"))
    apply_taxes_to_shipping_mock = Mock(return_value=taxed_price)
    monkeypatch.setattr(
        PluginsManager, "apply_taxes_to_shipping", apply_taxes_to_shipping_mock
    )
    site_settings.display_gross_prices = display_gross_prices
    site_settings.save()

    staff_api_client.user.user_permissions.add(permission_manage_orders)
    response = staff_api_client.post_graphql(query)
    content = get_graphql_content(response)
    order_data = content["data"]["orders"]["edges"][0]["node"]
    method = order_data["availableShippingMethods"][0]

    apply_taxes_to_shipping_mock.assert_called_once_with(shipping_price, ANY)
    assert expected_price == method["price"]["amount"]


def test_order_query_customer(api_client):
    query = """
        query OrdersQuery {
            orders(first: 1) {
                edges {
                    node {
                        id
                    }
                }
            }
        }
    """

    response = api_client.post_graphql(query)
    assert_no_permission(response)


def test_order_query_gift_cards(
    staff_api_client, permission_manage_orders, order_with_lines, gift_card
):
    query = """
    query OrderQuery($id: ID!) {
        order(id: $id) {
            giftCards {
                displayCode
                currentBalance {
                    amount
                }
            }
        }
    }
    """

    order_with_lines.gift_cards.add(gift_card)

    order_id = graphene.Node.to_global_id("Order", order_with_lines.id)
    variables = {"id": order_id}
    staff_api_client.user.user_permissions.add(permission_manage_orders)
    response = staff_api_client.post_graphql(query, variables)
    content = get_graphql_content(response)
    gift_card_data = content["data"]["order"]["giftCards"][0]

    assert gift_card.display_code == gift_card_data["displayCode"]
    assert (
        gift_card.current_balance.amount == gift_card_data["currentBalance"]["amount"]
    )


def test_order_query_shows_non_draft_orders(
    staff_api_client, permission_manage_orders, orders
):
    query = """
    query OrdersQuery {
        orders(first: 10) {
            edges {
                node {
                    id
                }
            }
        }
    }
    """

    staff_api_client.user.user_permissions.add(permission_manage_orders)
    response = staff_api_client.post_graphql(query)
    edges = get_graphql_content(response)["data"]["orders"]["edges"]

    assert len(edges) == Order.objects.non_draft().count()


ORDER_CONFIRM_MUTATION = """
    mutation orderConfirm($id: ID!) {
        orderConfirm(id: $id) {
            orderErrors {
                field
                code
            }
            order {
                status
            }
        }
    }
"""


def test_order_confirm(staff_api_client, order_unconfirmed, permission_manage_orders):
    staff_api_client.user.user_permissions.add(permission_manage_orders)
    assert not OrderEvent.objects.exists()
    response = staff_api_client.post_graphql(
        ORDER_CONFIRM_MUTATION,
        {"id": graphene.Node.to_global_id("Order", order_unconfirmed.id)},
    )
    order_data = get_graphql_content(response)["data"]["orderConfirm"]["order"]

    assert order_data["status"] == OrderStatus.UNFULFILLED.upper()
    order_unconfirmed.refresh_from_db()
    assert order_unconfirmed.status == OrderStatus.UNFULFILLED
    assert OrderEvent.objects.count() == 2
    assert OrderEvent.objects.filter(
        order=order_unconfirmed,
        user=staff_api_client.user,
        type=order_events.OrderEvents.CONFIRMED,
    ).exists()
    assert OrderEvent.objects.filter(
        order=order_unconfirmed,
        user=staff_api_client.user,
        type=order_events.OrderEvents.EMAIL_SENT,
        parameters__email=order_unconfirmed.get_customer_email(),
    ).exists()


def test_order_confirm_unfulfilled(staff_api_client, order, permission_manage_orders):
    staff_api_client.user.user_permissions.add(permission_manage_orders)
    response = staff_api_client.post_graphql(
        ORDER_CONFIRM_MUTATION, {"id": graphene.Node.to_global_id("Order", order.id)}
    )
    content = get_graphql_content(response)["data"]["orderConfirm"]
    errors = content["orderErrors"]

    order.refresh_from_db()
    assert order.status == OrderStatus.UNFULFILLED
    assert content["order"] is None
    assert len(errors) == 1
    assert errors[0]["field"] == "id"
    assert errors[0]["code"] == OrderErrorCode.INVALID.name


def test_orders_with_channel(
    staff_api_client, permission_manage_orders, orders, channel_USD
):
    query = """
    query OrdersQuery($channel: String) {
        orders(first: 10, channel: $channel) {
            edges {
                node {
                    id
                }
            }
        }
    }
    """

    staff_api_client.user.user_permissions.add(permission_manage_orders)
    variables = {"channel": channel_USD.slug}
    response = staff_api_client.post_graphql(query, variables)
    edges = get_graphql_content(response)["data"]["orders"]["edges"]

    assert len(edges) == 3


def test_orders_without_channel(staff_api_client, permission_manage_orders, orders):
    query = """
    query OrdersQuery {
        orders(first: 10) {
            edges {
                node {
                    id
                }
            }
        }
    }
    """

    staff_api_client.user.user_permissions.add(permission_manage_orders)
    response = staff_api_client.post_graphql(query)
    edges = get_graphql_content(response)["data"]["orders"]["edges"]

    assert len(edges) == Order.objects.confirmed().count()


def test_draft_order_query(staff_api_client, permission_manage_orders, orders):
    query = """
    query DraftOrdersQuery {
        draftOrders(first: 10) {
            edges {
                node {
                    id
                }
            }
        }
    }
    """

    staff_api_client.user.user_permissions.add(permission_manage_orders)
    response = staff_api_client.post_graphql(query)
    edges = get_graphql_content(response)["data"]["draftOrders"]["edges"]

    assert len(edges) == Order.objects.drafts().count()


def test_nested_order_events_query(
    staff_api_client,
    permission_manage_orders,
    fulfilled_order,
    fulfillment,
    staff_user,
    warehouse,
):
    query = """
        query OrdersQuery {
            orders(first: 1) {
                edges {
                    node {
                        events {
                            date
                            type
                            user {
                                email
                            }
                            message
                            email
                            emailType
                            amount
                            quantity
                            composedId
                            orderNumber
                            fulfilledItems {
                                quantity
                                orderLine {
                                    productName
                                    variantName
                                }
                            }
                            paymentId
                            paymentGateway
                            warehouse {
                                name
                            }
                        }
                    }
                }
            }
        }
    """

    event = order_events.fulfillment_fulfilled_items_event(
        order=fulfilled_order,
        user=staff_user,
        fulfillment_lines=fulfillment.lines.all(),
    )
    event.parameters.update(
        {
            "message": "Example note",
            "email_type": order_events.OrderEventsEmails.PAYMENT,
            "amount": "80.00",
            "quantity": "10",
            "composed_id": "10-10",
            "warehouse": warehouse.pk,
        }
    )
    event.save()

    staff_api_client.user.user_permissions.add(permission_manage_orders)
    response = staff_api_client.post_graphql(query)
    content = get_graphql_content(response)
    data = content["data"]["orders"]["edges"][0]["node"]["events"][0]
    assert data["message"] == event.parameters["message"]
    assert data["amount"] == float(event.parameters["amount"])
    assert data["emailType"] == "PAYMENT_CONFIRMATION"
    assert data["quantity"] == int(event.parameters["quantity"])
    assert data["composedId"] == event.parameters["composed_id"]
    assert data["user"]["email"] == staff_user.email
    assert data["type"] == "FULFILLMENT_FULFILLED_ITEMS"
    assert data["date"] == event.date.isoformat()
    assert data["orderNumber"] == str(fulfilled_order.pk)
    assert data["fulfilledItems"] == [
        {
            "quantity": line.quantity,
            "orderLine": {
                "productName": line.order_line.product_name,
                "variantName": line.order_line.variant_name,
            },
        }
        for line in fulfillment.lines.all()
    ]
    assert data["paymentId"] is None
    assert data["paymentGateway"] is None
    assert data["warehouse"]["name"] == warehouse.name


def test_payment_information_order_events_query(
    staff_api_client, permission_manage_orders, order, payment_dummy, staff_user
):
    query = """
        query OrdersQuery {
            orders(first: 1) {
                edges {
                    node {
                        events {
                            type
                            user {
                                email
                            }
                            message
                            email
                            emailType
                            amount
                            quantity
                            composedId
                            orderNumber
                            lines {
                                quantity
                            }
                            paymentId
                            paymentGateway
                        }
                    }
                }
            }
        }
    """

    amount = order.total.gross.amount

    order_events.payment_captured_event(
        order=order, user=staff_user, amount=amount, payment=payment_dummy
    )

    staff_api_client.user.user_permissions.add(permission_manage_orders)
    response = staff_api_client.post_graphql(query)
    content = get_graphql_content(response)
    data = content["data"]["orders"]["edges"][0]["node"]["events"][0]

    assert data["message"] is None
    assert Money(str(data["amount"]), "USD") == order.total.gross
    assert data["emailType"] is None
    assert data["quantity"] is None
    assert data["composedId"] is None
    assert data["lines"] is None
    assert data["user"]["email"] == staff_user.email
    assert data["type"] == "PAYMENT_CAPTURED"
    assert data["orderNumber"] == str(order.pk)
    assert data["paymentId"] == payment_dummy.token
    assert data["paymentGateway"] == payment_dummy.gateway


def test_non_staff_user_cannot_only_see_his_order(user_api_client, order):
    query = """
    query OrderQuery($id: ID!) {
        order(id: $id) {
            number
        }
    }
    """
    ID = graphene.Node.to_global_id("Order", order.id)
    variables = {"id": ID}
    response = user_api_client.post_graphql(query, variables)
    assert_no_permission(response)


def test_query_order_as_app(app_api_client, permission_manage_orders, order):
    query = """
    query OrderQuery($id: ID!) {
        order(id: $id) {
            token
        }
    }
    """
    ID = graphene.Node.to_global_id("Order", order.id)
    variables = {"id": ID}
    response = app_api_client.post_graphql(
        query, variables, permissions=[permission_manage_orders]
    )
    content = get_graphql_content(response)
    order_data = content["data"]["order"]
    assert order_data["token"] == order.token


DRAFT_ORDER_CREATE_MUTATION = """
    mutation draftCreate(
        $user: ID, $discount: PositiveDecimal, $lines: [OrderLineCreateInput],
        $shippingAddress: AddressInput, $shippingMethod: ID, $voucher: ID,
        $customerNote: String, $channel: ID
        ) {
            draftOrderCreate(
                input: {user: $user, discount: $discount,
                lines: $lines, shippingAddress: $shippingAddress,
                shippingMethod: $shippingMethod, voucher: $voucher,
                channel: $channel,
                customerNote: $customerNote}) {
                    orderErrors {
                        field
                        code
                        variants
                        message
                    }
                    order {
                        discount {
                            amount
                        }
                        discountName
                        lines {
                            productName
                            productSku
                            quantity
                        }
                        status
                        voucher {
                            code
                        }
                        customerNote
                    }
                }
        }
    """


def test_draft_order_create(
    staff_api_client,
    permission_manage_orders,
    staff_user,
    customer_user,
    product_without_shipping,
    shipping_method,
    variant,
    voucher,
    channel_USD,
    graphql_address_data,
):
    variant_0 = variant
    query = DRAFT_ORDER_CREATE_MUTATION

    # Ensure no events were created yet
    assert not OrderEvent.objects.exists()

    user_id = graphene.Node.to_global_id("User", customer_user.id)
    variant_0_id = graphene.Node.to_global_id("ProductVariant", variant_0.id)
    variant_1 = product_without_shipping.variants.first()
    variant_1.quantity = 2
    variant_1.save()
    variant_1_id = graphene.Node.to_global_id("ProductVariant", variant_1.id)
    discount = "10"
    customer_note = "Test note"
    variant_list = [
        {"variantId": variant_0_id, "quantity": 2},
        {"variantId": variant_1_id, "quantity": 1},
    ]
    shipping_address = graphql_address_data
    shipping_id = graphene.Node.to_global_id("ShippingMethod", shipping_method.id)
    voucher_id = graphene.Node.to_global_id("Voucher", voucher.id)
    channel_id = graphene.Node.to_global_id("Channel", channel_USD.id)
    variables = {
        "user": user_id,
        "discount": discount,
        "lines": variant_list,
        "shippingAddress": shipping_address,
        "shippingMethod": shipping_id,
        "voucher": voucher_id,
        "customerNote": customer_note,
        "channel": channel_id,
    }
    response = staff_api_client.post_graphql(
        query, variables, permissions=[permission_manage_orders]
    )
    content = get_graphql_content(response)
    assert not content["data"]["draftOrderCreate"]["orderErrors"]
    data = content["data"]["draftOrderCreate"]["order"]
    assert data["status"] == OrderStatus.DRAFT.upper()
    assert data["voucher"]["code"] == voucher.code
    assert data["customerNote"] == customer_note

    order = Order.objects.first()
    assert order.user == customer_user
    # billing address should be copied
    assert order.billing_address.pk != customer_user.default_billing_address.pk
    assert (
        order.billing_address.as_data()
        == customer_user.default_billing_address.as_data()
    )
    assert order.shipping_method == shipping_method
    assert order.shipping_address.first_name == graphql_address_data["firstName"]

    # Ensure the correct event was created
    created_draft_event = OrderEvent.objects.get(
        type=order_events.OrderEvents.DRAFT_CREATED
    )
    assert created_draft_event.user == staff_user
    assert created_draft_event.parameters == {}


def test_draft_order_create_with_inactive_channel(
    staff_api_client,
    permission_manage_orders,
    staff_user,
    customer_user,
    product_without_shipping,
    shipping_method,
    variant,
    voucher,
    channel_USD,
    graphql_address_data,
):
    variant_0 = variant
    query = DRAFT_ORDER_CREATE_MUTATION

    # Ensure no events were created yet
    assert not OrderEvent.objects.exists()

    user_id = graphene.Node.to_global_id("User", customer_user.id)
    channel_USD.is_active = False
    channel_USD.save()
    variant_0_id = graphene.Node.to_global_id("ProductVariant", variant_0.id)
    variant_1 = product_without_shipping.variants.first()
    variant_1.quantity = 2
    variant_1.save()
    variant_1_id = graphene.Node.to_global_id("ProductVariant", variant_1.id)
    discount = "10"
    customer_note = "Test note"
    variant_list = [
        {"variantId": variant_0_id, "quantity": 2},
        {"variantId": variant_1_id, "quantity": 1},
    ]
    shipping_address = graphql_address_data
    shipping_id = graphene.Node.to_global_id("ShippingMethod", shipping_method.id)
    voucher_id = graphene.Node.to_global_id("Voucher", voucher.id)
    channel_id = graphene.Node.to_global_id("Channel", channel_USD.id)
    variables = {
        "user": user_id,
        "discount": discount,
        "lines": variant_list,
        "shippingAddress": shipping_address,
        "shippingMethod": shipping_id,
        "voucher": voucher_id,
        "customerNote": customer_note,
        "channel": channel_id,
    }
    response = staff_api_client.post_graphql(
        query, variables, permissions=[permission_manage_orders]
    )
    content = get_graphql_content(response)
    assert not content["data"]["draftOrderCreate"]["orderErrors"]
    data = content["data"]["draftOrderCreate"]["order"]
    assert data["status"] == OrderStatus.DRAFT.upper()
    assert data["voucher"]["code"] == voucher.code
    assert data["customerNote"] == customer_note

    order = Order.objects.first()
    assert order.user == customer_user
    # billing address should be copied
    assert order.billing_address.pk != customer_user.default_billing_address.pk
    assert (
        order.billing_address.as_data()
        == customer_user.default_billing_address.as_data()
    )
    assert order.shipping_method == shipping_method
    assert order.shipping_address.first_name == graphql_address_data["firstName"]

    # Ensure the correct event was created
    created_draft_event = OrderEvent.objects.get(
        type=order_events.OrderEvents.DRAFT_CREATED
    )
    assert created_draft_event.user == staff_user
    assert created_draft_event.parameters == {}


def test_draft_order_create_variant_with_0_price(
    staff_api_client,
    permission_manage_orders,
    staff_user,
    customer_user,
    product_without_shipping,
    shipping_method,
    variant,
    voucher,
    graphql_address_data,
    channel_USD,
):
    variant_0 = variant
    query = DRAFT_ORDER_CREATE_MUTATION
    # Ensure no events were created yet
    assert not OrderEvent.objects.exists()

    user_id = graphene.Node.to_global_id("User", customer_user.id)
    variant_0_id = graphene.Node.to_global_id("ProductVariant", variant_0.id)
    channel_id = graphene.Node.to_global_id("Channel", channel_USD.id)
    variant_1 = product_without_shipping.variants.first()
    variant_1.quantity = 2
    variant.price = Money(0, "USD")
    variant_1.save()
    variant_1_id = graphene.Node.to_global_id("ProductVariant", variant_1.id)
    variant_list = [
        {"variantId": variant_0_id, "quantity": 2},
        {"variantId": variant_1_id, "quantity": 1},
    ]
    shipping_address = graphql_address_data
    shipping_id = graphene.Node.to_global_id("ShippingMethod", shipping_method.id)
    variables = {
        "user": user_id,
        "lines": variant_list,
        "shippingAddress": shipping_address,
        "shippingMethod": shipping_id,
        "channel": channel_id,
    }
    response = staff_api_client.post_graphql(
        query, variables, permissions=[permission_manage_orders]
    )
    content = get_graphql_content(response)
    assert not content["data"]["draftOrderCreate"]["orderErrors"]
    data = content["data"]["draftOrderCreate"]["order"]
    assert data["status"] == OrderStatus.DRAFT.upper()

    order = Order.objects.first()
    assert order.user == customer_user
    # billing address should be copied
    assert order.billing_address.pk != customer_user.default_billing_address.pk
    assert (
        order.billing_address.as_data()
        == customer_user.default_billing_address.as_data()
    )
    assert order.shipping_method == shipping_method
    assert order.shipping_address.first_name == graphql_address_data["firstName"]

    # Ensure the correct event was created
    created_draft_event = OrderEvent.objects.get(
        type=order_events.OrderEvents.DRAFT_CREATED
    )
    assert created_draft_event.user == staff_user
    assert created_draft_event.parameters == {}


@patch("saleor.graphql.order.mutations.draft_orders.add_variant_to_draft_order")
def test_draft_order_create_tax_error(
    add_variant_to_draft_order_mock,
    staff_api_client,
    permission_manage_orders,
    staff_user,
    customer_user,
    product_without_shipping,
    shipping_method,
    variant,
    voucher,
    graphql_address_data,
    channel_USD,
):
    variant_0 = variant
    err_msg = "Test error"
    add_variant_to_draft_order_mock.side_effect = TaxError(err_msg)
    query = DRAFT_ORDER_CREATE_MUTATION
    # Ensure no events were created yet
    assert not OrderEvent.objects.exists()

    channel_id = graphene.Node.to_global_id("Channel", channel_USD.id)
    user_id = graphene.Node.to_global_id("User", customer_user.id)
    variant_0_id = graphene.Node.to_global_id("ProductVariant", variant_0.id)
    variant_1 = product_without_shipping.variants.first()
    variant_1.quantity = 2
    variant_1.save()
    variant_1_id = graphene.Node.to_global_id("ProductVariant", variant_1.id)
    discount = "10"
    customer_note = "Test note"
    variant_list = [
        {"variantId": variant_0_id, "quantity": 2},
        {"variantId": variant_1_id, "quantity": 1},
    ]
    shipping_address = graphql_address_data
    shipping_id = graphene.Node.to_global_id("ShippingMethod", shipping_method.id)
    voucher_id = graphene.Node.to_global_id("Voucher", voucher.id)
    variables = {
        "user": user_id,
        "discount": discount,
        "lines": variant_list,
        "shippingAddress": shipping_address,
        "shippingMethod": shipping_id,
        "voucher": voucher_id,
        "customerNote": customer_note,
        "channel": channel_id,
    }
    response = staff_api_client.post_graphql(
        query, variables, permissions=[permission_manage_orders]
    )
    content = get_graphql_content(response)
    data = content["data"]["draftOrderCreate"]
    errors = data["orderErrors"]
    assert not data["order"]
    assert len(errors) == 1
    assert errors[0]["code"] == OrderErrorCode.TAX_ERROR.name
    assert errors[0]["message"] == f"Unable to calculate taxes - {err_msg}"

    order_count = Order.objects.all().count()
    assert order_count == 0


def test_draft_order_create_with_voucher_not_assigned_to_order_channel(
    staff_api_client,
    permission_manage_orders,
    staff_user,
    customer_user,
    shipping_method,
    variant,
    voucher,
    channel_USD,
    graphql_address_data,
):
    query = DRAFT_ORDER_CREATE_MUTATION

    channel_id = graphene.Node.to_global_id("Channel", channel_USD.id)
    user_id = graphene.Node.to_global_id("User", customer_user.id)
    variant_id = graphene.Node.to_global_id("ProductVariant", variant.id)
    discount = "10"
    customer_note = "Test note"
    variant_list = [
        {"variantId": variant_id, "quantity": 2},
    ]
    shipping_address = graphql_address_data
    shipping_id = graphene.Node.to_global_id("ShippingMethod", shipping_method.id)
    voucher_id = graphene.Node.to_global_id("Voucher", voucher.id)
    channel_id = graphene.Node.to_global_id("Channel", channel_USD.id)
    voucher.channel_listings.all().delete()
    variables = {
        "user": user_id,
        "discount": discount,
        "lines": variant_list,
        "shippingAddress": shipping_address,
        "shippingMethod": shipping_id,
        "voucher": voucher_id,
        "customerNote": customer_note,
        "channel": channel_id,
    }
    response = staff_api_client.post_graphql(
        query, variables, permissions=[permission_manage_orders]
    )
    content = get_graphql_content(response)
    error = content["data"]["draftOrderCreate"]["orderErrors"][0]
    assert error["code"] == OrderErrorCode.NOT_AVAILABLE_IN_CHANNEL.name
    assert error["field"] == "voucher"


def test_draft_order_create_with_product_and_variant_not_assigned_to_order_channel(
    staff_api_client,
    permission_manage_orders,
    customer_user,
    shipping_method,
    variant,
    channel_USD,
    graphql_address_data,
):
    query = DRAFT_ORDER_CREATE_MUTATION
    user_id = graphene.Node.to_global_id("User", customer_user.id)
    variant_id = graphene.Node.to_global_id("ProductVariant", variant.id)
    discount = "10"
    customer_note = "Test note"
    variant_list = [
        {"variantId": variant_id, "quantity": 2},
    ]
    shipping_address = graphql_address_data
    shipping_id = graphene.Node.to_global_id("ShippingMethod", shipping_method.id)
    channel_id = graphene.Node.to_global_id("Channel", channel_USD.id)
    variant.product.channel_listings.all().delete()
    variant.channel_listings.all().delete()
    variables = {
        "user": user_id,
        "discount": discount,
        "lines": variant_list,
        "shippingAddress": shipping_address,
        "shippingMethod": shipping_id,
        "customerNote": customer_note,
        "channel": channel_id,
    }
    response = staff_api_client.post_graphql(
        query, variables, permissions=[permission_manage_orders]
    )
    content = get_graphql_content(response)
    error = content["data"]["draftOrderCreate"]["orderErrors"][0]
    assert error["code"] == OrderErrorCode.PRODUCT_NOT_PUBLISHED.name
    assert error["field"] == "lines"
    assert error["variants"] == [variant_id]


def test_draft_order_create_with_variant_not_assigned_to_order_channel(
    staff_api_client,
    permission_manage_orders,
    customer_user,
    shipping_method,
    variant,
    channel_USD,
    graphql_address_data,
):
    query = DRAFT_ORDER_CREATE_MUTATION

    user_id = graphene.Node.to_global_id("User", customer_user.id)
    variant_id = graphene.Node.to_global_id("ProductVariant", variant.id)
    discount = "10"
    customer_note = "Test note"
    variant_list = [
        {"variantId": variant_id, "quantity": 2},
    ]
    shipping_address = graphql_address_data
    shipping_id = graphene.Node.to_global_id("ShippingMethod", shipping_method.id)
    channel_id = graphene.Node.to_global_id("Channel", channel_USD.id)
    variant.channel_listings.all().delete()
    variables = {
        "user": user_id,
        "discount": discount,
        "lines": variant_list,
        "shippingAddress": shipping_address,
        "shippingMethod": shipping_id,
        "customerNote": customer_note,
        "channel": channel_id,
    }
    response = staff_api_client.post_graphql(
        query, variables, permissions=[permission_manage_orders]
    )
    content = get_graphql_content(response)
    error = content["data"]["draftOrderCreate"]["orderErrors"][0]
    assert error["code"] == OrderErrorCode.NOT_AVAILABLE_IN_CHANNEL.name
    assert error["field"] == "lines"
    assert error["variants"] == [variant_id]


def test_draft_order_create_without_channel(
    staff_api_client,
    permission_manage_orders,
    staff_user,
    customer_user,
    product_without_shipping,
    shipping_method,
    variant,
    voucher,
    graphql_address_data,
):
    variant_0 = variant
    query = DRAFT_ORDER_CREATE_MUTATION

    user_id = graphene.Node.to_global_id("User", customer_user.id)
    variant_0_id = graphene.Node.to_global_id("ProductVariant", variant_0.id)
    variant_1 = product_without_shipping.variants.first()
    variant_1.quantity = 2
    variant_1.save()
    variant_1_id = graphene.Node.to_global_id("ProductVariant", variant_1.id)
    variant_list = [
        {"variantId": variant_0_id, "quantity": 2},
        {"variantId": variant_1_id, "quantity": 1},
    ]
    variables = {
        "user": user_id,
        "lines": variant_list,
    }
    response = staff_api_client.post_graphql(
        query, variables, permissions=[permission_manage_orders]
    )
    content = get_graphql_content(response)
    error = content["data"]["draftOrderCreate"]["orderErrors"][0]
    assert error["code"] == OrderErrorCode.REQUIRED.name
    assert error["field"] == "channel"


def test_draft_order_create_with_channel_with_unpublished_product(
    staff_api_client,
    permission_manage_orders,
    staff_user,
    customer_user,
    product_without_shipping,
    shipping_method,
    variant,
    voucher,
    graphql_address_data,
    channel_USD,
):
    variant_0 = variant
    query = DRAFT_ORDER_CREATE_MUTATION

    # Ensure no events were created yet
    assert not OrderEvent.objects.exists()

    user_id = graphene.Node.to_global_id("User", customer_user.id)
    variant_0_id = graphene.Node.to_global_id("ProductVariant", variant_0.id)
    variant_1 = product_without_shipping.variants.first()
    channel_listing = variant_1.product.channel_listings.get()
    channel_listing.is_published = False
    channel_listing.save()

    variant_1.quantity = 2
    variant_1.save()
    variant_1_id = graphene.Node.to_global_id("ProductVariant", variant_1.id)
    discount = "10"
    customer_note = "Test note"
    variant_list = [
        {"variantId": variant_0_id, "quantity": 2},
        {"variantId": variant_1_id, "quantity": 1},
    ]
    shipping_address = graphql_address_data
    shipping_id = graphene.Node.to_global_id("ShippingMethod", shipping_method.id)
    channel_id = graphene.Node.to_global_id("Channel", channel_USD.id)
    voucher_id = graphene.Node.to_global_id("Voucher", voucher.id)
    variables = {
        "user": user_id,
        "discount": discount,
        "channel": channel_id,
        "lines": variant_list,
        "shippingAddress": shipping_address,
        "shippingMethod": shipping_id,
        "voucher": voucher_id,
        "customerNote": customer_note,
    }

    response = staff_api_client.post_graphql(
        query, variables, permissions=[permission_manage_orders]
    )
    content = get_graphql_content(response)
    error = content["data"]["draftOrderCreate"]["orderErrors"][0]

    assert error["field"] == "lines"
    assert error["code"] == OrderErrorCode.PRODUCT_NOT_PUBLISHED.name
    assert error["variants"] == [variant_1_id]


def test_draft_order_create_with_channel_with_unpublished_product_by_date(
    staff_api_client,
    permission_manage_orders,
    staff_user,
    customer_user,
    product_without_shipping,
    shipping_method,
    variant,
    voucher,
    graphql_address_data,
    channel_USD,
):
    variant_0 = variant
    query = DRAFT_ORDER_CREATE_MUTATION

    # Ensure no events were created yet
    assert not OrderEvent.objects.exists()
    next_day = date.today() + timedelta(days=1)
    user_id = graphene.Node.to_global_id("User", customer_user.id)
    variant_0_id = graphene.Node.to_global_id("ProductVariant", variant_0.id)
    variant_1 = product_without_shipping.variants.first()
    channel_listing = variant_1.product.channel_listings.get()
    channel_listing.publication_date = next_day
    channel_listing.save()

    variant_1.quantity = 2
    variant_1.save()
    variant_1_id = graphene.Node.to_global_id("ProductVariant", variant_1.id)
    discount = "10"
    customer_note = "Test note"
    variant_list = [
        {"variantId": variant_0_id, "quantity": 2},
        {"variantId": variant_1_id, "quantity": 1},
    ]
    shipping_address = graphql_address_data
    shipping_id = graphene.Node.to_global_id("ShippingMethod", shipping_method.id)
    channel_id = graphene.Node.to_global_id("Channel", channel_USD.id)
    voucher_id = graphene.Node.to_global_id("Voucher", voucher.id)
    variables = {
        "user": user_id,
        "discount": discount,
        "channel": channel_id,
        "lines": variant_list,
        "shippingAddress": shipping_address,
        "shippingMethod": shipping_id,
        "voucher": voucher_id,
        "customerNote": customer_note,
    }

    response = staff_api_client.post_graphql(
        query, variables, permissions=[permission_manage_orders]
    )
    content = get_graphql_content(response)
    error = content["data"]["draftOrderCreate"]["orderErrors"][0]

    assert error["field"] == "lines"
    assert error["code"] == "PRODUCT_NOT_PUBLISHED"
    assert error["variants"] == [variant_1_id]


def test_draft_order_create_with_channel(
    staff_api_client,
    permission_manage_orders,
    staff_user,
    customer_user,
    product_without_shipping,
    shipping_method,
    variant,
    voucher,
    graphql_address_data,
    channel_USD,
):
    variant_0 = variant
    query = DRAFT_ORDER_CREATE_MUTATION

    # Ensure no events were created yet
    assert not OrderEvent.objects.exists()

    user_id = graphene.Node.to_global_id("User", customer_user.id)
    variant_0_id = graphene.Node.to_global_id("ProductVariant", variant_0.id)
    variant_1 = product_without_shipping.variants.first()

    variant_1.quantity = 2
    variant_1.save()
    variant_1_id = graphene.Node.to_global_id("ProductVariant", variant_1.id)
    discount = "10"
    customer_note = "Test note"
    variant_list = [
        {"variantId": variant_0_id, "quantity": 2},
        {"variantId": variant_1_id, "quantity": 1},
    ]
    shipping_address = graphql_address_data
    shipping_id = graphene.Node.to_global_id("ShippingMethod", shipping_method.id)
    channel_id = graphene.Node.to_global_id("Channel", channel_USD.id)
    voucher_id = graphene.Node.to_global_id("Voucher", voucher.id)
    variables = {
        "user": user_id,
        "discount": discount,
        "channel": channel_id,
        "lines": variant_list,
        "shippingAddress": shipping_address,
        "shippingMethod": shipping_id,
        "voucher": voucher_id,
        "customerNote": customer_note,
    }
    response = staff_api_client.post_graphql(
        query, variables, permissions=[permission_manage_orders]
    )
    content = get_graphql_content(response)
    assert not content["data"]["draftOrderCreate"]["orderErrors"]
    data = content["data"]["draftOrderCreate"]["order"]
    assert data["status"] == OrderStatus.DRAFT.upper()
    assert data["voucher"]["code"] == voucher.code
    assert data["customerNote"] == customer_note

    order = Order.objects.first()
    assert order.user == customer_user
    assert order.channel.id == channel_USD.id
    # billing address should be copied
    assert order.billing_address.pk != customer_user.default_billing_address.pk
    assert (
        order.billing_address.as_data()
        == customer_user.default_billing_address.as_data()
    )
    assert order.shipping_method == shipping_method
    assert order.shipping_address.first_name == graphql_address_data["firstName"]

    # Ensure the correct event was created
    created_draft_event = OrderEvent.objects.get(
        type=order_events.OrderEvents.DRAFT_CREATED
    )
    assert created_draft_event.user == staff_user
    assert created_draft_event.parameters == {}


DRAFT_UPDATE_QUERY = """
        mutation draftUpdate(
        $id: ID!,
        $voucher: ID,
        $channel: ID,
        $customerNote: String
        ) {
            draftOrderUpdate(
                id: $id,
                input: {
                    voucher: $voucher,
                    customerNote: $customerNote
                    channel: $channel
                }) {
                orderErrors {
                    field
                    code
                    message
                }
                order {
                    userEmail
                    channel {
                        id
                    }
                }
            }
        }
        """


def test_draft_order_update_existing_channel_id(
    staff_api_client, permission_manage_orders, order_with_lines, channel_PLN
):
    order = order_with_lines
    order.status = OrderStatus.DRAFT
    order.save()
    query = DRAFT_UPDATE_QUERY
    order_id = graphene.Node.to_global_id("Order", order.id)
    channel_id = graphene.Node.to_global_id("Channel", channel_PLN.id)
    variables = {
        "id": order_id,
        "channel": channel_id,
    }

    response = staff_api_client.post_graphql(
        query, variables, permissions=[permission_manage_orders]
    )
    content = get_graphql_content(response)
    error = content["data"]["draftOrderUpdate"]["orderErrors"][0]

    assert error["code"] == OrderErrorCode.NOT_EDITABLE.name
    assert error["field"] == "channel"


def test_draft_order_update_voucher_not_available(
    staff_api_client, permission_manage_orders, order_with_lines, voucher
):
    order = order_with_lines
    order.status = OrderStatus.DRAFT
    order.save()
    assert order.voucher is None
    query = DRAFT_UPDATE_QUERY
    order_id = graphene.Node.to_global_id("Order", order.id)
    voucher_id = graphene.Node.to_global_id("Voucher", voucher.id)
    voucher.channel_listings.all().delete()
    variables = {
        "id": order_id,
        "voucher": voucher_id,
    }

    response = staff_api_client.post_graphql(
        query, variables, permissions=[permission_manage_orders]
    )
    content = get_graphql_content(response)
    error = content["data"]["draftOrderUpdate"]["orderErrors"][0]

    assert error["code"] == OrderErrorCode.NOT_AVAILABLE_IN_CHANNEL.name
    assert error["field"] == "voucher"


DRAFT_ORDER_UPDATE_MUTATION = """
    mutation draftUpdate(
        $id: ID!, $voucher: ID!, $customerNote: String, $shippingAddress: AddressInput
    ) {
        draftOrderUpdate(id: $id,
                            input: {
                                voucher: $voucher,
                                customerNote: $customerNote,
                                shippingAddress: $shippingAddress,
                            }) {
            orderErrors {
                field
                message
                code
            }
            order {
                userEmail
            }
        }
    }
"""


def test_draft_order_update(
    staff_api_client, permission_manage_orders, draft_order, voucher
):
    order = draft_order
    assert not order.voucher
    assert not order.customer_note
    query = DRAFT_ORDER_UPDATE_MUTATION
    order_id = graphene.Node.to_global_id("Order", order.id)
    voucher_id = graphene.Node.to_global_id("Voucher", voucher.id)
    customer_note = "Test customer note"
    variables = {
        "id": order_id,
        "voucher": voucher_id,
        "customerNote": customer_note,
    }

    response = staff_api_client.post_graphql(
        query, variables, permissions=[permission_manage_orders]
    )
    content = get_graphql_content(response)
    data = content["data"]["draftOrderUpdate"]
    assert not data["orderErrors"]
    order.refresh_from_db()
    assert order.voucher
    assert order.customer_note == customer_note


def test_draft_order_update_with_non_draft_order(
    staff_api_client, permission_manage_orders, order_with_lines, voucher
):
    order = order_with_lines
    query = DRAFT_ORDER_UPDATE_MUTATION
    order_id = graphene.Node.to_global_id("Order", order.id)
    voucher_id = graphene.Node.to_global_id("Voucher", voucher.id)
    customer_note = "Test customer note"
    variables = {"id": order_id, "voucher": voucher_id, "customerNote": customer_note}
    response = staff_api_client.post_graphql(
        query, variables, permissions=[permission_manage_orders]
    )
    content = get_graphql_content(response)
    error = content["data"]["draftOrderUpdate"]["orderErrors"][0]
    assert error["field"] == "id"
    assert error["code"] == OrderErrorCode.INVALID.name


@patch("saleor.graphql.order.mutations.draft_orders.update_order_prices")
def test_draft_order_update_tax_error(
    update_order_prices_mock,
    staff_api_client,
    permission_manage_orders,
    draft_order,
    voucher,
    graphql_address_data,
):
    err_msg = "Test error"
    update_order_prices_mock.side_effect = TaxError(err_msg)
    order = draft_order
    assert not order.voucher
    assert not order.customer_note
    query = DRAFT_ORDER_UPDATE_MUTATION
    order_id = graphene.Node.to_global_id("Order", order.id)
    voucher_id = graphene.Node.to_global_id("Voucher", voucher.id)
    customer_note = "Test customer note"
    variables = {
        "id": order_id,
        "voucher": voucher_id,
        "customerNote": customer_note,
        "shippingAddress": graphql_address_data,
    }
    response = staff_api_client.post_graphql(
        query, variables, permissions=[permission_manage_orders]
    )
    content = get_graphql_content(response)
    data = content["data"]["draftOrderUpdate"]
    errors = data["orderErrors"]
    assert len(errors) == 1
    assert errors[0]["code"] == OrderErrorCode.TAX_ERROR.name
    assert errors[0]["message"] == f"Unable to calculate taxes - {err_msg}"

    order.refresh_from_db()
    assert not order.voucher
    assert not order.customer_note


def test_draft_order_update_doing_nothing_generates_no_events(
    staff_api_client, permission_manage_orders, order_with_lines
):
    assert not OrderEvent.objects.exists()

    query = """
        mutation draftUpdate($id: ID!) {
            draftOrderUpdate(id: $id, input: {}) {
                errors {
                    field
                    message
                }
            }
        }
        """
    order_id = graphene.Node.to_global_id("Order", order_with_lines.id)
    response = staff_api_client.post_graphql(
        query, {"id": order_id}, permissions=[permission_manage_orders]
    )
    get_graphql_content(response)

    # Ensure not event was created
    assert not OrderEvent.objects.exists()


def test_draft_order_delete(
    staff_api_client, permission_manage_orders, order_with_lines
):
    order = order_with_lines
    query = """
        mutation draftDelete($id: ID!) {
            draftOrderDelete(id: $id) {
                order {
                    id
                }
            }
        }
        """
    order_id = graphene.Node.to_global_id("Order", order.id)
    variables = {"id": order_id}
    staff_api_client.post_graphql(
        query, variables, permissions=[permission_manage_orders]
    )
    with pytest.raises(order._meta.model.DoesNotExist):
        order.refresh_from_db()


ORDER_CAN_FINALIZE_QUERY = """
    query OrderQuery($id: ID!){
        order(id: $id){
            canFinalize
        }
    }
"""


def test_can_finalize_order(staff_api_client, permission_manage_orders, draft_order):
    order_id = graphene.Node.to_global_id("Order", draft_order.id)
    variables = {"id": order_id}
    staff_api_client.user.user_permissions.add(permission_manage_orders)
    response = staff_api_client.post_graphql(ORDER_CAN_FINALIZE_QUERY, variables)
    content = get_graphql_content(response)
    assert content["data"]["order"]["canFinalize"] is True


def test_can_finalize_order_no_order_lines(
    staff_api_client, permission_manage_orders, order
):
    order.status = OrderStatus.DRAFT
    order.save(update_fields=["status"])
    order_id = graphene.Node.to_global_id("Order", order.id)
    variables = {"id": order_id}
    staff_api_client.user.user_permissions.add(permission_manage_orders)
    response = staff_api_client.post_graphql(ORDER_CAN_FINALIZE_QUERY, variables)
    content = get_graphql_content(response)
    assert content["data"]["order"]["canFinalize"] is False


def test_can_finalize_order_product_unavailable_for_purchase(
    staff_api_client, permission_manage_orders, draft_order
):
    # given
    order = draft_order

    order.status = OrderStatus.DRAFT
    order.save(update_fields=["status"])

    product = order.lines.first().variant.product
    product.channel_listings.update(available_for_purchase=None)

    order_id = graphene.Node.to_global_id("Order", order.id)
    variables = {"id": order_id}
    staff_api_client.user.user_permissions.add(permission_manage_orders)

    # when
    response = staff_api_client.post_graphql(ORDER_CAN_FINALIZE_QUERY, variables)

    # then
    content = get_graphql_content(response)
    assert content["data"]["order"]["canFinalize"] is False


def test_can_finalize_order_product_available_for_purchase_from_tomorrow(
    staff_api_client, permission_manage_orders, draft_order
):
    # given
    order = draft_order

    order.status = OrderStatus.DRAFT
    order.save(update_fields=["status"])

    product = order.lines.first().variant.product
    product.channel_listings.update(
        available_for_purchase=date.today() + timedelta(days=1)
    )

    order_id = graphene.Node.to_global_id("Order", order.id)
    variables = {"id": order_id}
    staff_api_client.user.user_permissions.add(permission_manage_orders)

    # when
    response = staff_api_client.post_graphql(ORDER_CAN_FINALIZE_QUERY, variables)

    # then
    content = get_graphql_content(response)
    assert content["data"]["order"]["canFinalize"] is False


def test_validate_draft_order(draft_order):
    # should not raise any errors
    assert validate_draft_order(draft_order, "US") is None


def test_validate_draft_order_wrong_shipping(draft_order):
    order = draft_order
    shipping_zone = order.shipping_method.shipping_zone
    shipping_zone.countries = ["DE"]
    shipping_zone.save()
    assert order.shipping_address.country.code not in shipping_zone.countries
    with pytest.raises(ValidationError) as e:
        validate_draft_order(order, "US")
    msg = "Shipping method is not valid for chosen shipping address"
    assert e.value.error_dict["shipping"][0].message == msg


def test_validate_draft_order_no_order_lines(order, shipping_method):
    order.shipping_method = shipping_method
    with pytest.raises(ValidationError) as e:
        validate_draft_order(order, "US")
    msg = "Could not create order without any products."
    assert e.value.error_dict["lines"][0].message == msg


def test_validate_draft_order_non_existing_variant(draft_order):
    order = draft_order
    line = order.lines.first()
    variant = line.variant
    variant.delete()
    line.refresh_from_db()
    assert line.variant is None

    with pytest.raises(ValidationError) as e:
        validate_draft_order(order, "US")
    msg = "Could not create orders with non-existing products."
    assert e.value.error_dict["lines"][0].message == msg


def test_validate_draft_order_with_unpublished_product(draft_order):
    order = draft_order
    line = order.lines.first()
    variant = line.variant
    product_channel_listing = variant.product.channel_listings.get()
    product_channel_listing.is_published = False
    product_channel_listing.save(update_fields=["is_published"])
    line.refresh_from_db()

    with pytest.raises(ValidationError) as e:
        validate_draft_order(order, "US")
    msg = "Can't finalize draft with unpublished product."
    error = e.value.error_dict["lines"][0]

    assert error.message == msg
    assert error.code == OrderErrorCode.PRODUCT_NOT_PUBLISHED


def test_validate_draft_order_with_unavailable_for_purchase_product(draft_order):
    order = draft_order
    line = order.lines.first()
    variant = line.variant
    variant.product.channel_listings.update(available_for_purchase=None)
    line.refresh_from_db()

    with pytest.raises(ValidationError) as e:
        validate_draft_order(order, "US")
    msg = "Can't finalize draft with product unavailable for purchase."
    error = e.value.error_dict["lines"][0]

    assert error.message == msg
    assert error.code == OrderErrorCode.PRODUCT_UNAVAILABLE_FOR_PURCHASE


def test_validate_draft_order_with_product_available_for_purchase_in_future(
    draft_order,
):
    order = draft_order
    line = order.lines.first()
    variant = line.variant
    variant.product.channel_listings.update(
        available_for_purchase=date.today() + timedelta(days=2)
    )
    line.refresh_from_db()

    with pytest.raises(ValidationError) as e:
        validate_draft_order(order, "US")
    msg = "Can't finalize draft with product unavailable for purchase."
    error = e.value.error_dict["lines"][0]

    assert error.message == msg
    assert error.code == OrderErrorCode.PRODUCT_UNAVAILABLE_FOR_PURCHASE


def test_validate_draft_order_out_of_stock_variant(draft_order):
    order = draft_order
    line = order.lines.first()
    variant = line.variant

    stock = variant.stocks.get()
    stock.quantity = 0
    stock.save(update_fields=["quantity"])

    with pytest.raises(ValidationError) as e:
        validate_draft_order(order, "US")
    msg = "Insufficient product stock: SKU_AA"
    assert e.value.error_dict["lines"][0].message == msg


def test_validate_draft_order_no_shipping_address(draft_order):
    order = draft_order
    order.shipping_address = None

    with pytest.raises(ValidationError) as e:
        validate_draft_order(order, "US")
    error = e.value.error_dict["order"][0]
    assert error.message == "Can't finalize draft with no shipping address."
    assert error.code.value == OrderErrorCode.ORDER_NO_SHIPPING_ADDRESS.value


def test_validate_draft_order_no_billing_address(draft_order):
    order = draft_order
    order.billing_address = None

    with pytest.raises(ValidationError) as e:
        validate_draft_order(order, "US")
    error = e.value.error_dict["order"][0]
    assert error.message == "Can't finalize draft with no billing address."
    assert error.code.value == OrderErrorCode.BILLING_ADDRESS_NOT_SET.value


def test_validate_draft_order_no_shipping_method(draft_order):
    order = draft_order
    order.shipping_method = None

    with pytest.raises(ValidationError) as e:
        validate_draft_order(order, "US")
    error = e.value.error_dict["shipping"][0]
    assert error.message == "Shipping method is required."
    assert error.code.value == OrderErrorCode.SHIPPING_METHOD_REQUIRED.value


def test_validate_draft_order_no_shipping_method_shipping_not_required(draft_order):
    order = draft_order
    order.shipping_method = None
    required_mock = Mock(return_value=False)
    order.is_shipping_required = required_mock

    assert validate_draft_order(order, "US") is None


def test_validate_draft_order_no_shipping_address_no_method_shipping_not_required(
    draft_order,
):
    order = draft_order
    order.shipping_method = None
    order.shipping_address = None
    required_mock = Mock(return_value=False)
    order.is_shipping_required = required_mock

    assert validate_draft_order(order, "US") is None


DRAFT_ORDER_COMPLETE_MUTATION = """
    mutation draftComplete($id: ID!) {
        draftOrderComplete(id: $id) {
            orderErrors {
                field
                code
            }
            order {
                status
            }
        }
    }
"""


def test_draft_order_complete(
    staff_api_client, permission_manage_orders, staff_user, draft_order,
):
    order = draft_order

    # Ensure no events were created
    assert not OrderEvent.objects.exists()

    # Ensure no allocation were created
    assert not Allocation.objects.filter(order_line__order=order).exists()

    order_id = graphene.Node.to_global_id("Order", order.id)
    variables = {"id": order_id}
    response = staff_api_client.post_graphql(
        DRAFT_ORDER_COMPLETE_MUTATION, variables, permissions=[permission_manage_orders]
    )
    content = get_graphql_content(response)
    data = content["data"]["draftOrderComplete"]["order"]
    order.refresh_from_db()
    assert data["status"] == order.status.upper()
    draft_placed_event = OrderEvent.objects.get()

    for line in order:
        allocation = line.allocations.get()
        assert allocation.quantity_allocated == line.quantity_unfulfilled

    assert draft_placed_event.user == staff_user
    assert draft_placed_event.type == order_events.OrderEvents.PLACED_FROM_DRAFT
    assert draft_placed_event.parameters == {}


def test_draft_order_complete_with_inactive_channel(
    staff_api_client, permission_manage_orders, staff_user, draft_order,
):
    order = draft_order
    channel = order.channel
    channel.is_active = False
    channel.save()

    order_id = graphene.Node.to_global_id("Order", order.id)
    variables = {"id": order_id}
    response = staff_api_client.post_graphql(
        DRAFT_ORDER_COMPLETE_MUTATION, variables, permissions=[permission_manage_orders]
    )
    content = get_graphql_content(response)
    data = content["data"]["draftOrderComplete"]
    assert data["orderErrors"][0]["code"] == OrderErrorCode.CHANNEL_INACTIVE.name
    assert data["orderErrors"][0]["field"] == "channel"


def test_draft_order_complete_product_without_inventory_tracking(
    staff_api_client,
    shipping_method,
    permission_manage_orders,
    staff_user,
    draft_order_without_inventory_tracking,
):
    order = draft_order_without_inventory_tracking
    order.shipping_method = shipping_method
    order.save()

    # Ensure no events were created
    assert not OrderEvent.objects.exists()

    # Ensure no allocation were created
    assert not Allocation.objects.filter(order_line__order=order).exists()

    order_id = graphene.Node.to_global_id("Order", order.id)
    variables = {"id": order_id}
    response = staff_api_client.post_graphql(
        DRAFT_ORDER_COMPLETE_MUTATION, variables, permissions=[permission_manage_orders]
    )
    content = get_graphql_content(response)
    data = content["data"]["draftOrderComplete"]["order"]

    assert not content["data"]["draftOrderComplete"]["orderErrors"]

    order.refresh_from_db()
    assert data["status"] == order.status.upper()
    draft_placed_event = OrderEvent.objects.get()

    assert not Allocation.objects.filter(order_line__order=order).exists()

    assert draft_placed_event.user == staff_user
    assert draft_placed_event.type == order_events.OrderEvents.PLACED_FROM_DRAFT
    assert draft_placed_event.parameters == {}


def test_draft_order_complete_out_of_stock_variant(
    staff_api_client, permission_manage_orders, staff_user, draft_order
):
    order = draft_order

    # Ensure no events were created
    assert not OrderEvent.objects.exists()

    line_1, _ = order.lines.order_by("-quantity").all()
    stock_1 = Stock.objects.get(product_variant=line_1.variant)
    line_1.quantity = get_available_quantity_for_stock(stock_1) + 1
    line_1.save(update_fields=["quantity"])

    order_id = graphene.Node.to_global_id("Order", order.id)
    variables = {"id": order_id}
    response = staff_api_client.post_graphql(
        DRAFT_ORDER_COMPLETE_MUTATION, variables, permissions=[permission_manage_orders]
    )
    content = get_graphql_content(response)
    error = content["data"]["draftOrderComplete"]["orderErrors"][0]
    order.refresh_from_db()
    assert order.status == OrderStatus.DRAFT

    assert error["field"] == "lines"
    assert error["code"] == OrderErrorCode.INSUFFICIENT_STOCK.name


def test_draft_order_complete_existing_user_email_updates_user_field(
    staff_api_client, draft_order, customer_user, permission_manage_orders
):
    order = draft_order
    order.user_email = customer_user.email
    order.user = None
    order.save()
    order_id = graphene.Node.to_global_id("Order", order.id)
    variables = {"id": order_id}
    response = staff_api_client.post_graphql(
        DRAFT_ORDER_COMPLETE_MUTATION, variables, permissions=[permission_manage_orders]
    )
    content = get_graphql_content(response)
    assert "errors" not in content
    order.refresh_from_db()
    assert order.user == customer_user


def test_draft_order_complete_anonymous_user_email_sets_user_field_null(
    staff_api_client, draft_order, permission_manage_orders
):
    order = draft_order
    order.user_email = "anonymous@example.com"
    order.user = None
    order.save()
    order_id = graphene.Node.to_global_id("Order", order.id)
    variables = {"id": order_id}
    response = staff_api_client.post_graphql(
        DRAFT_ORDER_COMPLETE_MUTATION, variables, permissions=[permission_manage_orders]
    )
    content = get_graphql_content(response)
    assert "errors" not in content
    order.refresh_from_db()
    assert order.user is None


def test_draft_order_complete_anonymous_user_no_email(
    staff_api_client, draft_order, permission_manage_orders
):
    order = draft_order
    order.user_email = ""
    order.user = None
    order.save()
    order_id = graphene.Node.to_global_id("Order", order.id)
    variables = {"id": order_id}
    response = staff_api_client.post_graphql(
        DRAFT_ORDER_COMPLETE_MUTATION, variables, permissions=[permission_manage_orders]
    )
    content = get_graphql_content(response)
    data = content["data"]["draftOrderComplete"]["order"]
    assert data["status"] == OrderStatus.UNFULFILLED.upper()


def test_draft_order_complete_drops_shipping_address(
    staff_api_client, permission_manage_orders, staff_user, draft_order, address,
):
    order = draft_order
    order.shipping_address = address.get_copy()
    order.billing_address = address.get_copy()
    order.save()
    order.lines.update(is_shipping_required=False)

    order_id = graphene.Node.to_global_id("Order", order.id)
    variables = {"id": order_id}
    response = staff_api_client.post_graphql(
        DRAFT_ORDER_COMPLETE_MUTATION, variables, permissions=[permission_manage_orders]
    )
    content = get_graphql_content(response)
    data = content["data"]["draftOrderComplete"]["order"]
    order.refresh_from_db()

    assert data["status"] == order.status.upper()
    assert order.shipping_address is None


def test_draft_order_complete_unavailable_for_purchase(
    staff_api_client, permission_manage_orders, staff_user, draft_order
):
    # given
    order = draft_order

    # Ensure no events were created
    assert not OrderEvent.objects.exists()

    product = order.lines.first().variant.product
    product.channel_listings.update(
        available_for_purchase=date.today() + timedelta(days=5)
    )

    order_id = graphene.Node.to_global_id("Order", order.id)
    variables = {"id": order_id}

    # when
    response = staff_api_client.post_graphql(
        DRAFT_ORDER_COMPLETE_MUTATION, variables, permissions=[permission_manage_orders]
    )

    # then
    content = get_graphql_content(response)
    error = content["data"]["draftOrderComplete"]["orderErrors"][0]
    order.refresh_from_db()
    assert order.status == OrderStatus.DRAFT

    assert error["field"] == "lines"
    assert error["code"] == OrderErrorCode.PRODUCT_UNAVAILABLE_FOR_PURCHASE.name


DRAFT_ORDER_LINES_CREATE_MUTATION = """
    mutation DraftOrderLinesCreate($orderId: ID!, $variantId: ID!, $quantity: Int!) {
        draftOrderLinesCreate(id: $orderId,
                input: [{variantId: $variantId, quantity: $quantity}]) {

            orderErrors {
                field
                code
                message
                variants
            }
            orderLines {
                id
                quantity
                productSku
            }
            order {
                total {
                    gross {
                        amount
                    }
                }
            }
        }
    }
"""


def test_draft_order_lines_create(
    draft_order, permission_manage_orders, staff_api_client
):
    query = DRAFT_ORDER_LINES_CREATE_MUTATION
    order = draft_order
    line = order.lines.first()
    variant = line.variant
    old_quantity = line.quantity
    quantity = 1
    order_id = graphene.Node.to_global_id("Order", order.id)
    variant_id = graphene.Node.to_global_id("ProductVariant", variant.id)
    variables = {"orderId": order_id, "variantId": variant_id, "quantity": quantity}

    # mutation should fail without proper permissions
    response = staff_api_client.post_graphql(query, variables)
    assert_no_permission(response)

    # assign permissions
    staff_api_client.user.user_permissions.add(permission_manage_orders)
    response = staff_api_client.post_graphql(query, variables)
    content = get_graphql_content(response)
    data = content["data"]["draftOrderLinesCreate"]
    assert data["orderLines"][0]["productSku"] == variant.sku
    assert data["orderLines"][0]["quantity"] == old_quantity + quantity

    # mutation should fail when quantity is lower than 1
    variables = {"orderId": order_id, "variantId": variant_id, "quantity": 0}
    response = staff_api_client.post_graphql(query, variables)
    content = get_graphql_content(response)
    data = content["data"]["draftOrderLinesCreate"]
    assert data["orderErrors"]
    assert data["orderErrors"][0]["field"] == "quantity"


def test_draft_order_lines_create_with_product_and_variant_not_assigned_to_channel(
    draft_order, permission_manage_orders, staff_api_client, variant
):
    query = DRAFT_ORDER_LINES_CREATE_MUTATION
    order = draft_order
    line = order.lines.first()
    assert variant != line.variant
    order_id = graphene.Node.to_global_id("Order", order.id)
    variant_id = graphene.Node.to_global_id("ProductVariant", variant.id)
    variables = {"orderId": order_id, "variantId": variant_id, "quantity": 1}
    variant.product.channel_listings.all().delete()
    variant.channel_listings.all().delete()

    response = staff_api_client.post_graphql(
        query, variables, permissions=[permission_manage_orders]
    )
    content = get_graphql_content(response)
    error = content["data"]["draftOrderLinesCreate"]["orderErrors"][0]
    assert error["code"] == OrderErrorCode.PRODUCT_NOT_PUBLISHED.name
    assert error["field"] == "input"
    assert error["variants"] == [variant_id]


def test_draft_order_lines_create_with_variant_not_assigned_to_channel(
    draft_order,
    staff_api_client,
    permission_manage_orders,
    customer_user,
    shipping_method,
    variant,
    channel_USD,
    graphql_address_data,
):
    query = DRAFT_ORDER_LINES_CREATE_MUTATION
    order = draft_order
    line = order.lines.first()
    assert variant != line.variant
    order_id = graphene.Node.to_global_id("Order", order.id)
    variant_id = graphene.Node.to_global_id("ProductVariant", variant.id)
    variables = {"orderId": order_id, "variantId": variant_id, "quantity": 1}
    variant.channel_listings.all().delete()

    response = staff_api_client.post_graphql(
        query, variables, permissions=[permission_manage_orders]
    )
    content = get_graphql_content(response)
    error = content["data"]["draftOrderLinesCreate"]["orderErrors"][0]
    assert error["code"] == OrderErrorCode.NOT_AVAILABLE_IN_CHANNEL.name
    assert error["field"] == "input"
    assert error["variants"] == [variant_id]


def test_require_draft_order_when_creating_lines(
    order_with_lines, staff_api_client, permission_manage_orders
):
    query = DRAFT_ORDER_LINES_CREATE_MUTATION
    order = order_with_lines
    line = order.lines.first()
    variant = line.variant
    order_id = graphene.Node.to_global_id("Order", order.id)
    variant_id = graphene.Node.to_global_id("ProductVariant", variant.id)
    variables = {"orderId": order_id, "variantId": variant_id, "quantity": 1}
    response = staff_api_client.post_graphql(
        query, variables, permissions=[permission_manage_orders]
    )
    content = get_graphql_content(response)
    data = content["data"]["draftOrderLinesCreate"]
    assert data["orderErrors"]


DRAFT_ORDER_LINE_UPDATE_MUTATION = """
    mutation DraftOrderLineUpdate($lineId: ID!, $quantity: Int!) {
        draftOrderLineUpdate(id: $lineId, input: {quantity: $quantity}) {
            errors {
                field
                message
            }
            orderLine {
                id
                quantity
            }
            order {
                total {
                    gross {
                        amount
                    }
                }
            }
        }
    }
"""


def test_draft_order_line_update(
    draft_order, permission_manage_orders, staff_api_client, staff_user
):
    query = DRAFT_ORDER_LINE_UPDATE_MUTATION
    order = draft_order
    line = order.lines.first()
    new_quantity = 1
    removed_quantity = 2
    line_id = graphene.Node.to_global_id("OrderLine", line.id)
    variables = {"lineId": line_id, "quantity": new_quantity}

    # Ensure the line has the expected quantity
    assert line.quantity == 3

    # No event should exist yet
    assert not OrderEvent.objects.exists()

    # mutation should fail without proper permissions
    response = staff_api_client.post_graphql(query, variables)
    assert_no_permission(response)

    # assign permissions
    staff_api_client.user.user_permissions.add(permission_manage_orders)
    response = staff_api_client.post_graphql(query, variables)
    content = get_graphql_content(response)
    data = content["data"]["draftOrderLineUpdate"]
    assert data["orderLine"]["quantity"] == new_quantity

    removed_items_event = OrderEvent.objects.last()  # type: OrderEvent
    assert removed_items_event.type == order_events.OrderEvents.DRAFT_REMOVED_PRODUCTS
    assert removed_items_event.user == staff_user
    assert removed_items_event.parameters == {
        "lines": [{"quantity": removed_quantity, "line_pk": line.pk, "item": str(line)}]
    }

    # mutation should fail when quantity is lower than 1
    variables = {"lineId": line_id, "quantity": 0}
    response = staff_api_client.post_graphql(query, variables)
    content = get_graphql_content(response)
    data = content["data"]["draftOrderLineUpdate"]
    assert data["errors"]
    assert data["errors"][0]["field"] == "quantity"


def test_require_draft_order_when_updating_lines(
    order_with_lines, staff_api_client, permission_manage_orders
):
    query = DRAFT_ORDER_LINE_UPDATE_MUTATION
    order = order_with_lines
    line = order.lines.first()
    line_id = graphene.Node.to_global_id("OrderLine", line.id)
    variables = {"lineId": line_id, "quantity": 1}
    response = staff_api_client.post_graphql(
        query, variables, permissions=[permission_manage_orders]
    )
    content = get_graphql_content(response)
    data = content["data"]["draftOrderLineUpdate"]
    assert data["errors"]


QUERY_GET_FIRST_EVENT = """
        query OrdersQuery {
            orders(first: 1) {
                edges {
                    node {
                        events {
                            lines {
                                quantity
                                orderLine {
                                    id
                                }
                            }
                        }
                    }
                }
            }
        }
    """


def test_retrieving_event_lines_with_deleted_line(
    staff_api_client, order_with_lines, staff_user, permission_manage_orders
):
    order = order_with_lines
    lines = order_with_lines.lines.all()
    quantities_per_lines = [(line.quantity, line) for line in lines]

    # Create the test event
    order_events.draft_order_added_products_event(
        order=order, user=staff_user, order_lines=quantities_per_lines
    )

    # Delete a line
    deleted_line = lines.first()
    deleted_line.delete()

    # Prepare the query
    staff_api_client.user.user_permissions.add(permission_manage_orders)

    # Send the query and retrieve the data
    content = get_graphql_content(staff_api_client.post_graphql(QUERY_GET_FIRST_EVENT))
    data = content["data"]["orders"]["edges"][0]["node"]["events"][0]

    # Check every line is returned and the one deleted is None
    assert len(data["lines"]) == len(quantities_per_lines)
    for expected_data, received_line in zip(quantities_per_lines, data["lines"]):
        quantity, line = expected_data

        if line is deleted_line:
            assert received_line["orderLine"] is None
        else:
            assert received_line["orderLine"] is not None
            assert received_line["orderLine"]["id"] == graphene.Node.to_global_id(
                "OrderLine", line.pk
            )

        assert received_line["quantity"] == quantity


def test_retrieving_event_lines_with_missing_line_pk_in_data(
    staff_api_client, order_with_lines, staff_user, permission_manage_orders
):
    order = order_with_lines
    line = order_with_lines.lines.first()
    quantities_per_lines = [(line.quantity, line)]

    # Create the test event
    event = order_events.draft_order_added_products_event(
        order=order, user=staff_user, order_lines=quantities_per_lines
    )
    del event.parameters["lines"][0]["line_pk"]
    event.save(update_fields=["parameters"])

    # Prepare the query
    staff_api_client.user.user_permissions.add(permission_manage_orders)

    # Send the query and retrieve the data
    content = get_graphql_content(staff_api_client.post_graphql(QUERY_GET_FIRST_EVENT))
    data = content["data"]["orders"]["edges"][0]["node"]["events"][0]

    # Check every line is returned and the one deleted is None
    received_line = data["lines"][0]
    assert len(data["lines"]) == 1
    assert received_line["quantity"] == line.quantity
    assert received_line["orderLine"] is None


DRAFT_ORDER_LINE_DELETE_MUTATION = """
    mutation DraftOrderLineDelete($id: ID!) {
        draftOrderLineDelete(id: $id) {
            errors {
                field
                message
            }
            orderLine {
                id
            }
            order {
                id
            }
        }
    }
"""


def test_draft_order_line_remove(
    draft_order, permission_manage_orders, staff_api_client
):
    query = DRAFT_ORDER_LINE_DELETE_MUTATION
    order = draft_order
    line = order.lines.first()
    line_id = graphene.Node.to_global_id("OrderLine", line.id)
    variables = {"id": line_id}

    response = staff_api_client.post_graphql(
        query, variables, permissions=[permission_manage_orders]
    )
    content = get_graphql_content(response)
    data = content["data"]["draftOrderLineDelete"]
    assert data["orderLine"]["id"] == line_id
    assert line not in order.lines.all()


def test_require_draft_order_when_removing_lines(
    staff_api_client, order_with_lines, permission_manage_orders
):
    query = DRAFT_ORDER_LINE_DELETE_MUTATION
    order = order_with_lines
    line = order.lines.first()
    line_id = graphene.Node.to_global_id("OrderLine", line.id)
    variables = {"id": line_id}
    response = staff_api_client.post_graphql(
        query, variables, permissions=[permission_manage_orders]
    )
    content = get_graphql_content(response)
    data = content["data"]["draftOrderLineDelete"]
    assert data["errors"]


ORDER_UPDATE_MUTATION = """
    mutation orderUpdate($id: ID!, $email: String, $address: AddressInput) {
        orderUpdate(
            id: $id, input: {
                userEmail: $email,
                shippingAddress: $address,
                billingAddress: $address}) {
            orderErrors {
                field
                code
            }
            order {
                userEmail
            }
        }
    }
"""


@patch("saleor.plugins.base_plugin.BasePlugin.order_updated")
def test_order_update(
    plugin_mock,
    staff_api_client,
    permission_manage_orders,
    order_with_lines,
    graphql_address_data,
):
    order = order_with_lines
    order.user = None
    order.save()
    email = "not_default@example.com"
    assert not order.user_email == email
    assert not order.shipping_address.first_name == graphql_address_data["firstName"]
    assert not order.billing_address.last_name == graphql_address_data["lastName"]
    order_id = graphene.Node.to_global_id("Order", order.id)
    variables = {"id": order_id, "email": email, "address": graphql_address_data}
    response = staff_api_client.post_graphql(
        ORDER_UPDATE_MUTATION, variables, permissions=[permission_manage_orders]
    )
    content = get_graphql_content(response)
    assert not content["data"]["orderUpdate"]["orderErrors"]
    data = content["data"]["orderUpdate"]["order"]
    assert data["userEmail"] == email

    order.refresh_from_db()
    order.shipping_address.refresh_from_db()
    order.billing_address.refresh_from_db()
    assert order.shipping_address.first_name == graphql_address_data["firstName"]
    assert order.billing_address.last_name == graphql_address_data["lastName"]
    assert order.user_email == email
    assert order.user is None
    assert order.status == OrderStatus.UNFULFILLED
    assert plugin_mock.called is True


@patch("saleor.plugins.base_plugin.BasePlugin.order_updated")
def test_order_update_with_draft_order(
    plugin_mock,
    staff_api_client,
    permission_manage_orders,
    draft_order,
    graphql_address_data,
):
    order = draft_order
    order.user = None
    order.save()
    email = "not_default@example.com"
    order_id = graphene.Node.to_global_id("Order", order.id)
    variables = {"id": order_id, "email": email, "address": graphql_address_data}
    response = staff_api_client.post_graphql(
        ORDER_UPDATE_MUTATION, variables, permissions=[permission_manage_orders]
    )
    content = get_graphql_content(response)
    error = content["data"]["orderUpdate"]["orderErrors"][0]
    assert error["field"] == "id"
    assert error["code"] == OrderErrorCode.INVALID.name
    assert plugin_mock.called is False


def test_order_update_anonymous_user_no_user_email(
    staff_api_client, order_with_lines, permission_manage_orders, graphql_address_data
):
    order = order_with_lines
    order.user = None
    order.save()
    query = """
            mutation orderUpdate(
            $id: ID!, $address: AddressInput) {
                orderUpdate(
                    id: $id, input: {
                        shippingAddress: $address,
                        billingAddress: $address}) {
                    errors {
                        field
                        message
                    }
                    order {
                        id
                    }
                }
            }
            """
    first_name = "Test fname"
    last_name = "Test lname"
    order_id = graphene.Node.to_global_id("Order", order.id)
    variables = {"id": order_id, "address": graphql_address_data}
    response = staff_api_client.post_graphql(
        query, variables, permissions=[permission_manage_orders]
    )
    get_graphql_content(response)
    order.refresh_from_db()
    order.shipping_address.refresh_from_db()
    order.billing_address.refresh_from_db()
    assert order.shipping_address.first_name != first_name
    assert order.billing_address.last_name != last_name
    assert order.status == OrderStatus.UNFULFILLED


def test_order_update_user_email_existing_user(
    staff_api_client,
    order_with_lines,
    customer_user,
    permission_manage_orders,
    graphql_address_data,
):
    order = order_with_lines
    order.user = None
    order.save()
    query = """
        mutation orderUpdate(
        $id: ID!, $email: String, $address: AddressInput) {
            orderUpdate(
                id: $id, input: {
                    userEmail: $email, shippingAddress: $address,
                    billingAddress: $address}) {
                errors {
                    field
                    message
                }
                order {
                    userEmail
                }
            }
        }
        """
    email = customer_user.email
    order_id = graphene.Node.to_global_id("Order", order.id)
    variables = {"id": order_id, "address": graphql_address_data, "email": email}
    response = staff_api_client.post_graphql(
        query, variables, permissions=[permission_manage_orders]
    )
    content = get_graphql_content(response)
    assert not content["data"]["orderUpdate"]["errors"]
    data = content["data"]["orderUpdate"]["order"]
    assert data["userEmail"] == email

    order.refresh_from_db()
    order.shipping_address.refresh_from_db()
    order.billing_address.refresh_from_db()
    assert order.shipping_address.first_name == graphql_address_data["firstName"]
    assert order.billing_address.last_name == graphql_address_data["lastName"]
    assert order.user_email == email
    assert order.user == customer_user


ORDER_ADD_NOTE_MUTATION = """
    mutation addNote($id: ID!, $message: String!) {
        orderAddNote(order: $id, input: {message: $message}) {
            orderErrors {
                field
                message
                code
            }
            order {
                id
            }
            event {
                user {
                    email
                }
                message
            }
        }
    }
"""


def test_order_add_note_as_staff_user(
    staff_api_client, permission_manage_orders, order_with_lines, staff_user
):
    """We are testing that adding a note to an order as a staff user is doing the
    expected behaviors."""
    order = order_with_lines
    assert not order.events.all()
    order_id = graphene.Node.to_global_id("Order", order.id)
    message = "nuclear note"
    variables = {"id": order_id, "message": message}
    response = staff_api_client.post_graphql(
        ORDER_ADD_NOTE_MUTATION, variables, permissions=[permission_manage_orders]
    )
    content = get_graphql_content(response)
    data = content["data"]["orderAddNote"]

    assert data["order"]["id"] == order_id
    assert data["event"]["user"]["email"] == staff_user.email
    assert data["event"]["message"] == message

    order.refresh_from_db()
    assert order.status == OrderStatus.UNFULFILLED

    # Ensure the correct order event was created
    event = order.events.get()
    assert event.type == order_events.OrderEvents.NOTE_ADDED
    assert event.user == staff_user
    assert event.parameters == {"message": message}

    # Ensure not customer events were created as it was a staff action
    assert not CustomerEvent.objects.exists()


@pytest.mark.parametrize("message", ("", "   ",))
def test_order_add_note_fail_on_empty_message(
    staff_api_client, permission_manage_orders, order_with_lines, message
):
    order_id = graphene.Node.to_global_id("Order", order_with_lines.id)
    variables = {"id": order_id, "message": message}
    response = staff_api_client.post_graphql(
        ORDER_ADD_NOTE_MUTATION, variables, permissions=[permission_manage_orders]
    )
    content = get_graphql_content(response)
    data = content["data"]["orderAddNote"]
    assert data["orderErrors"][0]["field"] == "message"
    assert data["orderErrors"][0]["code"] == OrderErrorCode.REQUIRED.name


MUTATION_ORDER_CANCEL = """
mutation cancelOrder($id: ID!) {
    orderCancel(id: $id) {
        order {
            status
        }
        orderErrors{
            field
            code
        }
    }
}
"""


@patch("saleor.graphql.order.mutations.orders.cancel_order")
@patch("saleor.graphql.order.mutations.orders.clean_order_cancel")
def test_order_cancel(
    mock_clean_order_cancel,
    mock_cancel_order,
    staff_api_client,
    permission_manage_orders,
    order_with_lines,
):
    order = order_with_lines
    order_id = graphene.Node.to_global_id("Order", order.id)
    variables = {"id": order_id}
    response = staff_api_client.post_graphql(
        MUTATION_ORDER_CANCEL, variables, permissions=[permission_manage_orders]
    )
    content = get_graphql_content(response)
    data = content["data"]["orderCancel"]
    assert not data["orderErrors"]

    mock_clean_order_cancel.assert_called_once_with(order)
    mock_cancel_order.assert_called_once_with(order=order, user=staff_api_client.user)


@patch("saleor.graphql.order.mutations.orders.cancel_order")
@patch("saleor.graphql.order.mutations.orders.clean_order_cancel")
def test_order_cancel_as_app(
    mock_clean_order_cancel,
    mock_cancel_order,
    app_api_client,
    permission_manage_orders,
    order_with_lines,
):
    order = order_with_lines
    order_id = graphene.Node.to_global_id("Order", order.id)
    variables = {"id": order_id}
    response = app_api_client.post_graphql(
        MUTATION_ORDER_CANCEL, variables, permissions=[permission_manage_orders]
    )
    content = get_graphql_content(response)
    data = content["data"]["orderCancel"]
    assert not data["orderErrors"]

    mock_clean_order_cancel.assert_called_once_with(order)
    mock_cancel_order.assert_called_once_with(order=order, user=AnonymousUser())


def test_order_capture(
    staff_api_client, permission_manage_orders, payment_txn_preauth, staff_user
):
    order = payment_txn_preauth.order
    query = """
        mutation captureOrder($id: ID!, $amount: PositiveDecimal!) {
            orderCapture(id: $id, amount: $amount) {
                order {
                    paymentStatus
                    paymentStatusDisplay
                    isPaid
                    totalCaptured {
                        amount
                    }
                }
            }
        }
    """
    order_id = graphene.Node.to_global_id("Order", order.id)
    amount = float(payment_txn_preauth.total)
    variables = {"id": order_id, "amount": amount}
    response = staff_api_client.post_graphql(
        query, variables, permissions=[permission_manage_orders]
    )
    content = get_graphql_content(response)
    data = content["data"]["orderCapture"]["order"]
    order.refresh_from_db()
    assert data["paymentStatus"] == PaymentChargeStatusEnum.FULLY_CHARGED.name
    payment_status_display = dict(ChargeStatus.CHOICES).get(ChargeStatus.FULLY_CHARGED)
    assert data["paymentStatusDisplay"] == payment_status_display
    assert data["isPaid"]
    assert data["totalCaptured"]["amount"] == float(amount)

    event_captured, event_order_fully_paid, event_email_sent = order.events.all()

    assert event_captured.type == order_events.OrderEvents.PAYMENT_CAPTURED
    assert event_captured.user == staff_user
    assert event_captured.parameters == {
        "amount": str(amount),
        "payment_gateway": "mirumee.payments.dummy",
        "payment_id": "",
    }

    assert event_order_fully_paid.type == order_events.OrderEvents.ORDER_FULLY_PAID
    assert event_order_fully_paid.user == staff_user

    assert event_email_sent.user == staff_user
    assert event_email_sent.parameters == {
        "email": order.user_email,
        "email_type": order_events.OrderEventsEmails.PAYMENT,
    }


def test_paid_order_mark_as_paid(
    staff_api_client, permission_manage_orders, payment_txn_preauth
):
    order = payment_txn_preauth.order
    query = """
            mutation markPaid($id: ID!) {
                orderMarkAsPaid(id: $id) {
                    errors {
                        field
                        message
                    }
                    orderErrors {
                        field
                        message
                        code
                    }
                    order {
                        isPaid
                    }
                }
            }
        """
    order_id = graphene.Node.to_global_id("Order", order.id)
    variables = {"id": order_id}
    response = staff_api_client.post_graphql(
        query, variables, permissions=[permission_manage_orders]
    )
    content = get_graphql_content(response)
    errors = content["data"]["orderMarkAsPaid"]["errors"]
    msg = "Orders with payments can not be manually marked as paid."
    assert errors[0]["message"] == msg
    assert errors[0]["field"] == "payment"

    order_errors = content["data"]["orderMarkAsPaid"]["orderErrors"]
    assert order_errors[0]["code"] == OrderErrorCode.PAYMENT_ERROR.name


def test_order_mark_as_paid(
    staff_api_client, permission_manage_orders, order_with_lines, staff_user
):
    order = order_with_lines
    query = """
            mutation markPaid($id: ID!) {
                orderMarkAsPaid(id: $id) {
                    errors {
                        field
                        message
                    }
                    order {
                        isPaid
                    }
                }
            }
        """
    assert not order.is_fully_paid()
    order_id = graphene.Node.to_global_id("Order", order.id)
    variables = {"id": order_id}
    response = staff_api_client.post_graphql(
        query, variables, permissions=[permission_manage_orders]
    )
    content = get_graphql_content(response)
    data = content["data"]["orderMarkAsPaid"]["order"]
    order.refresh_from_db()
    assert data["isPaid"] is True is order.is_fully_paid()

    event_order_paid = order.events.first()
    assert event_order_paid.type == order_events.OrderEvents.ORDER_MARKED_AS_PAID
    assert event_order_paid.user == staff_user


def test_order_mark_as_paid_no_billing_address(
    staff_api_client, permission_manage_orders, order_with_lines, staff_user
):
    order = order_with_lines
    order_with_lines.billing_address = None
    order_with_lines.save()

    query = """
            mutation markPaid($id: ID!) {
                orderMarkAsPaid(id: $id) {
                    orderErrors {
                        code
                    }
                }
            }
        """
    order_id = graphene.Node.to_global_id("Order", order.id)
    variables = {"id": order_id}
    response = staff_api_client.post_graphql(
        query, variables, permissions=[permission_manage_orders]
    )
    content = get_graphql_content(response)
    data = content["data"]["orderMarkAsPaid"]["orderErrors"]
    assert data[0]["code"] == OrderErrorCode.BILLING_ADDRESS_NOT_SET.name


ORDER_VOID = """
    mutation voidOrder($id: ID!) {
        orderVoid(id: $id) {
            order {
                paymentStatus
                paymentStatusDisplay
            }
            errors {
                field
                message
            }
            orderErrors {
                field
                message
                code
            }
        }
    }
"""


def test_order_void(
    staff_api_client, permission_manage_orders, payment_txn_preauth, staff_user
):
    order = payment_txn_preauth.order
    order_id = graphene.Node.to_global_id("Order", order.id)
    variables = {"id": order_id}
    response = staff_api_client.post_graphql(
        ORDER_VOID, variables, permissions=[permission_manage_orders]
    )
    content = get_graphql_content(response)
    data = content["data"]["orderVoid"]["order"]
    assert data["paymentStatus"] == PaymentChargeStatusEnum.NOT_CHARGED.name
    payment_status_display = dict(ChargeStatus.CHOICES).get(ChargeStatus.NOT_CHARGED)
    assert data["paymentStatusDisplay"] == payment_status_display
    event_payment_voided = order.events.last()
    assert event_payment_voided.type == order_events.OrderEvents.PAYMENT_VOIDED
    assert event_payment_voided.user == staff_user


def test_order_void_payment_error(
    mock_get_manager, staff_api_client, permission_manage_orders, payment_txn_preauth
):
    msg = "Oops! Something went wrong."
    order = payment_txn_preauth.order
    order_id = graphene.Node.to_global_id("Order", order.id)
    variables = {"id": order_id}
    mock_get_manager.void_payment.side_effect = ValueError(msg)
    response = staff_api_client.post_graphql(
        ORDER_VOID, variables, permissions=[permission_manage_orders]
    )
    content = get_graphql_content(response)
    errors = content["data"]["orderVoid"]["errors"]
    assert errors[0]["field"] == "payment"
    assert errors[0]["message"] == msg

    order_errors = content["data"]["orderVoid"]["orderErrors"]
    assert order_errors[0]["code"] == OrderErrorCode.PAYMENT_ERROR.name


def test_order_refund(staff_api_client, permission_manage_orders, payment_txn_captured):
    order = payment_txn_captured.order
    query = """
        mutation refundOrder($id: ID!, $amount: PositiveDecimal!) {
            orderRefund(id: $id, amount: $amount) {
                order {
                    paymentStatus
                    paymentStatusDisplay
                    isPaid
                    status
                }
            }
        }
    """
    order_id = graphene.Node.to_global_id("Order", order.id)
    amount = float(payment_txn_captured.total)
    variables = {"id": order_id, "amount": amount}
    response = staff_api_client.post_graphql(
        query, variables, permissions=[permission_manage_orders]
    )
    content = get_graphql_content(response)
    data = content["data"]["orderRefund"]["order"]
    order.refresh_from_db()
    assert data["status"] == order.status.upper()
    assert data["paymentStatus"] == PaymentChargeStatusEnum.FULLY_REFUNDED.name
    payment_status_display = dict(ChargeStatus.CHOICES).get(ChargeStatus.FULLY_REFUNDED)
    assert data["paymentStatusDisplay"] == payment_status_display
    assert data["isPaid"] is False

    refund_order_event = order.events.filter(
        type=order_events.OrderEvents.PAYMENT_REFUNDED
    ).first()
    assert refund_order_event.parameters["amount"] == str(amount)

    email_send_event = order.events.filter(
        type=order_events.OrderEvents.EMAIL_SENT
    ).first()
    assert email_send_event.parameters["email_type"]


@pytest.mark.parametrize(
    "requires_amount, mutation_name",
    ((True, "orderRefund"), (False, "orderVoid"), (True, "orderCapture")),
)
def test_clean_payment_without_payment_associated_to_order(
    staff_api_client, permission_manage_orders, order, requires_amount, mutation_name
):

    assert not OrderEvent.objects.exists()

    additional_arguments = ", amount: 2" if requires_amount else ""
    query = """
        mutation %(mutationName)s($id: ID!) {
          %(mutationName)s(id: $id %(args)s) {
            errors {
              field
              message
            }
          }
        }
    """ % {
        "mutationName": mutation_name,
        "args": additional_arguments,
    }

    order_id = graphene.Node.to_global_id("Order", order.id)
    variables = {"id": order_id}
    response = staff_api_client.post_graphql(
        query, variables, permissions=[permission_manage_orders]
    )
    errors = get_graphql_content(response)["data"][mutation_name].get("errors")

    message = "There's no payment associated with the order."

    assert errors, "expected an error"
    assert errors == [{"field": "payment", "message": message}]
    assert not OrderEvent.objects.exists()


def test_try_payment_action_generates_event(order, staff_user, payment_dummy):
    message = "The payment did a oopsie!"
    assert not OrderEvent.objects.exists()

    def _test_operation():
        raise PaymentError(message)

    with pytest.raises(ValidationError) as exc:
        try_payment_action(
            order=order, user=staff_user, payment=payment_dummy, func=_test_operation
        )

    assert exc.value.args[0]["payment"].message == message

    error_event = OrderEvent.objects.get()  # type: OrderEvent
    assert error_event.type == order_events.OrderEvents.PAYMENT_FAILED
    assert error_event.user == staff_user
    assert error_event.parameters == {
        "message": message,
        "gateway": payment_dummy.gateway,
        "payment_id": payment_dummy.token,
    }


def test_clean_order_refund_payment():
    payment = MagicMock(spec=Payment)
    payment.gateway = CustomPaymentChoices.MANUAL
    Mock(spec="string")
    with pytest.raises(ValidationError) as e:
        clean_refund_payment(payment)
    msg = "Manual payments can not be refunded."
    assert e.value.error_dict["payment"][0].message == msg


def test_clean_order_capture():
    with pytest.raises(ValidationError) as e:
        clean_order_capture(None)
    msg = "There's no payment associated with the order."
    assert e.value.error_dict["payment"][0].message == msg


def test_clean_order_cancel(fulfilled_order_with_all_cancelled_fulfillments):
    order = fulfilled_order_with_all_cancelled_fulfillments
    # Shouldn't raise any errors
    assert clean_order_cancel(order) is None


def test_clean_order_cancel_draft_order(
    fulfilled_order_with_all_cancelled_fulfillments,
):
    order = fulfilled_order_with_all_cancelled_fulfillments

    order.status = OrderStatus.DRAFT
    order.save()

    with pytest.raises(ValidationError) as e:
        clean_order_cancel(order)
    assert e.value.error_dict["order"][0].code == OrderErrorCode.CANNOT_CANCEL_ORDER


def test_clean_order_cancel_canceled_order(
    fulfilled_order_with_all_cancelled_fulfillments,
):
    order = fulfilled_order_with_all_cancelled_fulfillments

    order.status = OrderStatus.CANCELED
    order.save()

    with pytest.raises(ValidationError) as e:
        clean_order_cancel(order)
    assert e.value.error_dict["order"][0].code == OrderErrorCode.CANNOT_CANCEL_ORDER


def test_clean_order_cancel_order_with_fulfillment(
    fulfilled_order_with_cancelled_fulfillment,
):
    order = fulfilled_order_with_cancelled_fulfillment

    order.status = OrderStatus.CANCELED
    order.save()

    with pytest.raises(ValidationError) as e:
        clean_order_cancel(order)
    assert e.value.error_dict["order"][0].code == OrderErrorCode.CANNOT_CANCEL_ORDER


ORDER_UPDATE_SHIPPING_QUERY = """
    mutation orderUpdateShipping($order: ID!, $shippingMethod: ID) {
        orderUpdateShipping(
                order: $order, input: {shippingMethod: $shippingMethod}) {
            errors {
                field
                message
            }
            order {
                id
            }
        }
    }
"""


def test_order_update_shipping(
    staff_api_client,
    permission_manage_orders,
    order_with_lines,
    shipping_method,
    staff_user,
):
    order = order_with_lines
    query = ORDER_UPDATE_SHIPPING_QUERY
    order_id = graphene.Node.to_global_id("Order", order.id)
    method_id = graphene.Node.to_global_id("ShippingMethod", shipping_method.id)
    variables = {"order": order_id, "shippingMethod": method_id}
    response = staff_api_client.post_graphql(
        query, variables, permissions=[permission_manage_orders]
    )
    content = get_graphql_content(response)
    data = content["data"]["orderUpdateShipping"]
    assert data["order"]["id"] == order_id

    order.refresh_from_db()
    shipping_total = shipping_method.channel_listings.get(
        channel_id=order.channel_id
    ).get_total()
    shipping_price = TaxedMoney(shipping_total, shipping_total)
    assert order.status == OrderStatus.UNFULFILLED
    assert order.shipping_method == shipping_method
    assert order.shipping_price_net == shipping_price.net
    assert order.shipping_price_gross == shipping_price.gross
    assert order.shipping_method_name == shipping_method.name


def test_order_update_shipping_clear_shipping_method(
    staff_api_client, permission_manage_orders, order, staff_user, shipping_method
):
    order.shipping_method = shipping_method
    shipping_total = shipping_method.channel_listings.get(
        channel_id=order.channel_id,
    ).get_total()

    shipping_price = TaxedMoney(shipping_total, shipping_total)
    order.shipping_price = shipping_price
    order.shipping_method_name = "Example shipping"
    order.save()

    query = ORDER_UPDATE_SHIPPING_QUERY
    order_id = graphene.Node.to_global_id("Order", order.id)
    variables = {"order": order_id, "shippingMethod": None}
    response = staff_api_client.post_graphql(
        query, variables, permissions=[permission_manage_orders]
    )
    content = get_graphql_content(response)
    data = content["data"]["orderUpdateShipping"]
    assert data["order"]["id"] == order_id

    order.refresh_from_db()
    assert order.shipping_method is None
    assert order.shipping_price == zero_taxed_money(order.currency)
    assert order.shipping_method_name is None


def test_order_update_shipping_shipping_required(
    staff_api_client, permission_manage_orders, order_with_lines, staff_user
):
    order = order_with_lines
    query = ORDER_UPDATE_SHIPPING_QUERY
    order_id = graphene.Node.to_global_id("Order", order.id)
    variables = {"order": order_id, "shippingMethod": None}
    response = staff_api_client.post_graphql(
        query, variables, permissions=[permission_manage_orders]
    )
    content = get_graphql_content(response)
    data = content["data"]["orderUpdateShipping"]
    assert data["errors"][0]["field"] == "shippingMethod"
    assert data["errors"][0]["message"] == (
        "Shipping method is required for this order."
    )


def test_order_update_shipping_no_shipping_address(
    staff_api_client,
    permission_manage_orders,
    order_with_lines,
    shipping_method,
    staff_user,
):
    order = order_with_lines
    order.shipping_address = None
    order.save()
    query = ORDER_UPDATE_SHIPPING_QUERY
    order_id = graphene.Node.to_global_id("Order", order.id)
    method_id = graphene.Node.to_global_id("ShippingMethod", shipping_method.id)
    variables = {"order": order_id, "shippingMethod": method_id}
    response = staff_api_client.post_graphql(
        query, variables, permissions=[permission_manage_orders]
    )
    content = get_graphql_content(response)
    data = content["data"]["orderUpdateShipping"]
    assert data["errors"][0]["field"] == "order"
    assert data["errors"][0]["message"] == (
        "Cannot choose a shipping method for an order without" " the shipping address."
    )


def test_order_update_shipping_incorrect_shipping_method(
    staff_api_client,
    permission_manage_orders,
    order_with_lines,
    shipping_method,
    staff_user,
):
    order = order_with_lines
    zone = shipping_method.shipping_zone
    zone.countries = ["DE"]
    zone.save()
    assert order.shipping_address.country.code not in zone.countries
    query = ORDER_UPDATE_SHIPPING_QUERY
    order_id = graphene.Node.to_global_id("Order", order.id)
    method_id = graphene.Node.to_global_id("ShippingMethod", shipping_method.id)
    variables = {"order": order_id, "shippingMethod": method_id}
    response = staff_api_client.post_graphql(
        query, variables, permissions=[permission_manage_orders]
    )
    content = get_graphql_content(response)
    data = content["data"]["orderUpdateShipping"]
    assert data["errors"][0]["field"] == "shippingMethod"
    assert data["errors"][0]["message"] == (
        "Shipping method cannot be used with this order."
    )


def test_draft_order_clear_shipping_method(
    staff_api_client, draft_order, permission_manage_orders
):
    assert draft_order.shipping_method
    query = ORDER_UPDATE_SHIPPING_QUERY
    order_id = graphene.Node.to_global_id("Order", draft_order.id)
    variables = {"order": order_id, "shippingMethod": None}
    response = staff_api_client.post_graphql(
        query, variables, permissions=[permission_manage_orders]
    )
    content = get_graphql_content(response)
    data = content["data"]["orderUpdateShipping"]
    assert data["order"]["id"] == order_id
    draft_order.refresh_from_db()
    assert draft_order.shipping_method is None
    assert draft_order.shipping_price == zero_taxed_money(draft_order.currency)
    assert draft_order.shipping_method_name is None


ORDER_BY_TOKEN_QUERY = """
    query OrderByToken($token: UUID!) {
        orderByToken(token: $token) {
            id
            shippingAddress {
                firstName
                lastName
                streetAddress1
                streetAddress2
                phone
            }
            billingAddress {
                firstName
                lastName
                streetAddress1
                streetAddress2
                phone
            }
            userEmail
        }
    }
    """


def test_order_by_token_query_by_anonymous_user(api_client, order):
    # given
    query = ORDER_BY_TOKEN_QUERY

    order.billing_address.street_address_2 = "test"
    order.billing_address.save()

    order_id = graphene.Node.to_global_id("Order", order.id)

    # when
    response = api_client.post_graphql(query, {"token": order.token})

    # then
    content = get_graphql_content(response)
    data = content["data"]["orderByToken"]
    assert data["id"] == order_id
    assert data["shippingAddress"]["firstName"] == order.shipping_address.first_name[
        0
    ] + "." * (len(order.shipping_address.first_name) - 1)
    assert data["shippingAddress"]["lastName"] == order.shipping_address.last_name[
        0
    ] + "." * (len(order.shipping_address.last_name) - 1)
    assert data["shippingAddress"][
        "streetAddress1"
    ] == order.shipping_address.street_address_1[0] + "." * (
        len(order.shipping_address.street_address_1) - 1
    )
    assert data["shippingAddress"][
        "streetAddress2"
    ] == order.shipping_address.street_address_2[0] + "." * (
        len(order.shipping_address.street_address_2) - 1
    )
    assert data["shippingAddress"]["phone"] == str(order.shipping_address.phone)[
        :3
    ] + "." * (len(str(order.shipping_address.phone)) - 3)

    assert data["billingAddress"]["firstName"] == order.billing_address.first_name[
        0
    ] + "." * (len(order.billing_address.first_name) - 1)
    assert data["billingAddress"]["lastName"] == order.billing_address.last_name[
        0
    ] + "." * (len(order.billing_address.last_name) - 1)
    assert data["billingAddress"][
        "streetAddress1"
    ] == order.billing_address.street_address_1[0] + "." * (
        len(order.billing_address.street_address_1) - 1
    )
    assert data["billingAddress"][
        "streetAddress2"
    ] == order.billing_address.street_address_2[0] + "." * (
        len(order.billing_address.street_address_2) - 1
    )
    assert data["billingAddress"]["phone"] == str(order.billing_address.phone)[
        :3
    ] + "." * (len(str(order.billing_address.phone)) - 3)


def test_order_by_token_query_by_order_owner(user_api_client, order):
    # given
    query = ORDER_BY_TOKEN_QUERY
    order.user = user_api_client.user
    order.save()
    order_id = graphene.Node.to_global_id("Order", order.id)

    # when
    response = user_api_client.post_graphql(query, {"token": order.token})

    # then
    content = get_graphql_content(response)
    data = content["data"]["orderByToken"]
    assert data["id"] == order_id

    assert data["shippingAddress"]["firstName"] == order.shipping_address.first_name
    assert data["shippingAddress"]["lastName"] == order.shipping_address.last_name
    assert (
        data["shippingAddress"]["streetAddress1"]
        == order.shipping_address.street_address_1
    )
    assert (
        data["shippingAddress"]["streetAddress2"]
        == order.shipping_address.street_address_2
    )
    assert data["shippingAddress"]["phone"] == order.shipping_address.phone

    assert data["billingAddress"]["firstName"] == order.billing_address.first_name
    assert data["billingAddress"]["lastName"] == order.billing_address.last_name
    assert (
        data["billingAddress"]["streetAddress1"]
        == order.billing_address.street_address_1
    )
    assert (
        data["billingAddress"]["streetAddress2"]
        == order.billing_address.street_address_2
    )
    assert data["billingAddress"]["phone"] == order.billing_address.phone

    assert data["userEmail"] == order.user_email


def test_order_by_token_query_by_superuser(superuser_api_client, order):
    # given
    query = ORDER_BY_TOKEN_QUERY
    order_id = graphene.Node.to_global_id("Order", order.id)

    # when
    response = superuser_api_client.post_graphql(query, {"token": order.token})

    # then
    content = get_graphql_content(response)
    data = content["data"]["orderByToken"]
    assert data["id"] == order_id

    assert data["shippingAddress"]["firstName"] == order.shipping_address.first_name
    assert data["shippingAddress"]["lastName"] == order.shipping_address.last_name
    assert (
        data["shippingAddress"]["streetAddress1"]
        == order.shipping_address.street_address_1
    )
    assert (
        data["shippingAddress"]["streetAddress2"]
        == order.shipping_address.street_address_2
    )
    assert data["shippingAddress"]["phone"] == order.shipping_address.phone

    assert data["billingAddress"]["firstName"] == order.billing_address.first_name
    assert data["billingAddress"]["lastName"] == order.billing_address.last_name
    assert (
        data["billingAddress"]["streetAddress1"]
        == order.billing_address.street_address_1
    )
    assert (
        data["billingAddress"]["streetAddress2"]
        == order.billing_address.street_address_2
    )
    assert data["billingAddress"]["phone"] == order.billing_address.phone

    assert data["userEmail"] == order.user_email


def test_order_by_token_query_by_staff_with_permission(
    staff_api_client, permission_manage_orders, order, customer_user
):
    # given
    query = ORDER_BY_TOKEN_QUERY

    staff_user = staff_api_client.user
    staff_user.user_permissions.add(permission_manage_orders)

    order.user = customer_user
    order.save()

    order_id = graphene.Node.to_global_id("Order", order.id)

    # when
    response = staff_api_client.post_graphql(query, {"token": order.token})

    # then
    content = get_graphql_content(response)
    data = content["data"]["orderByToken"]
    assert data["id"] == order_id

    assert data["shippingAddress"]["firstName"] == order.shipping_address.first_name
    assert data["shippingAddress"]["lastName"] == order.shipping_address.last_name
    assert (
        data["shippingAddress"]["streetAddress1"]
        == order.shipping_address.street_address_1
    )
    assert (
        data["shippingAddress"]["streetAddress2"]
        == order.shipping_address.street_address_2
    )
    assert data["shippingAddress"]["phone"] == order.shipping_address.phone

    assert data["billingAddress"]["firstName"] == order.billing_address.first_name
    assert data["billingAddress"]["lastName"] == order.billing_address.last_name
    assert (
        data["billingAddress"]["streetAddress1"]
        == order.billing_address.street_address_1
    )
    assert (
        data["billingAddress"]["streetAddress2"]
        == order.billing_address.street_address_2
    )
    assert data["billingAddress"]["phone"] == order.billing_address.phone

    assert data["userEmail"] == order.user_email


def test_order_by_token_query_by_staff_no_permission(
    staff_api_client, order, customer_user
):
    # given
    query = ORDER_BY_TOKEN_QUERY

    order.shipping_address.street_address_2 = "test"
    order.shipping_address.save()

    order.user = customer_user
    order.save()

    order_id = graphene.Node.to_global_id("Order", order.id)

    # when
    response = staff_api_client.post_graphql(query, {"token": order.token})

    # then
    content = get_graphql_content(response)
    data = content["data"]["orderByToken"]
    assert data["id"] == order_id

    assert data["shippingAddress"]["firstName"] == order.shipping_address.first_name[
        0
    ] + "." * (len(order.shipping_address.first_name) - 1)
    assert data["shippingAddress"]["lastName"] == order.shipping_address.last_name[
        0
    ] + "." * (len(order.shipping_address.last_name) - 1)
    assert data["shippingAddress"][
        "streetAddress1"
    ] == order.shipping_address.street_address_1[0] + "." * (
        len(order.shipping_address.street_address_1) - 1
    )
    assert data["shippingAddress"][
        "streetAddress2"
    ] == order.shipping_address.street_address_2[0] + "." * (
        len(order.shipping_address.street_address_2) - 1
    )
    assert data["shippingAddress"]["phone"] == str(order.shipping_address.phone)[
        :3
    ] + "." * (len(str(order.shipping_address.phone)) - 3)

    assert data["billingAddress"]["firstName"] == order.billing_address.first_name[
        0
    ] + "." * (len(order.billing_address.first_name) - 1)
    assert data["billingAddress"]["lastName"] == order.billing_address.last_name[
        0
    ] + "." * (len(order.billing_address.last_name) - 1)
    assert data["billingAddress"][
        "streetAddress1"
    ] == order.billing_address.street_address_1[0] + "." * (
        len(order.billing_address.street_address_1) - 1
    )
    assert data["billingAddress"][
        "streetAddress2"
    ] == order.billing_address.street_address_2[0] + "." * (
        len(order.billing_address.street_address_2) - 1
    )
    assert data["billingAddress"]["phone"] == str(order.billing_address.phone)[
        :3
    ] + "." * (len(str(order.billing_address.phone)) - 3)


def test_order_by_token_query_by_app(
    app_api_client, order, customer_user, permission_manage_orders
):
    # given
    query = ORDER_BY_TOKEN_QUERY

    order.user = customer_user
    order.save()

    app_api_client.app.permissions.add(permission_manage_orders)

    order_id = graphene.Node.to_global_id("Order", order.id)

    # when
    response = app_api_client.post_graphql(query, {"token": order.token})

    # then
    content = get_graphql_content(response)
    data = content["data"]["orderByToken"]
    assert data["id"] == order_id

    assert data["shippingAddress"]["firstName"] == order.shipping_address.first_name
    assert data["shippingAddress"]["lastName"] == order.shipping_address.last_name
    assert (
        data["shippingAddress"]["streetAddress1"]
        == order.shipping_address.street_address_1
    )
    assert (
        data["shippingAddress"]["streetAddress2"]
        == order.shipping_address.street_address_2
    )
    assert data["shippingAddress"]["phone"] == order.shipping_address.phone

    assert data["billingAddress"]["firstName"] == order.billing_address.first_name
    assert data["billingAddress"]["lastName"] == order.billing_address.last_name
    assert (
        data["billingAddress"]["streetAddress1"]
        == order.billing_address.street_address_1
    )
    assert (
        data["billingAddress"]["streetAddress2"]
        == order.billing_address.street_address_2
    )
    assert data["billingAddress"]["phone"] == order.billing_address.phone

    assert data["userEmail"] == order.user_email


def test_order_by_token_query_by_app_no_perm(
    app_api_client, order, customer_user, permission_manage_orders
):
    # given
    query = ORDER_BY_TOKEN_QUERY

    order.user = customer_user
    order.save()

    order_id = graphene.Node.to_global_id("Order", order.id)

    # when
    response = app_api_client.post_graphql(query, {"token": order.token})

    # then
    content = get_graphql_content(response)
    data = content["data"]["orderByToken"]
    assert data["id"] == order_id

    assert data["shippingAddress"]["firstName"] == order.shipping_address.first_name[
        0
    ] + "." * (len(order.shipping_address.first_name) - 1)
    assert data["shippingAddress"]["lastName"] == order.shipping_address.last_name[
        0
    ] + "." * (len(order.shipping_address.last_name) - 1)
    assert data["shippingAddress"][
        "streetAddress1"
    ] == order.shipping_address.street_address_1[0] + "." * (
        len(order.shipping_address.street_address_1) - 1
    )
    assert data["shippingAddress"]["streetAddress2"] == ""
    assert data["shippingAddress"]["phone"] == str(order.shipping_address.phone)[
        :3
    ] + "." * (len(str(order.shipping_address.phone)) - 3)

    assert data["billingAddress"]["firstName"] == order.billing_address.first_name[
        0
    ] + "." * (len(order.billing_address.first_name) - 1)
    assert data["billingAddress"]["lastName"] == order.billing_address.last_name[
        0
    ] + "." * (len(order.billing_address.last_name) - 1)
    assert data["billingAddress"][
        "streetAddress1"
    ] == order.billing_address.street_address_1[0] + "." * (
        len(order.billing_address.street_address_1) - 1
    )
    assert data["billingAddress"]["streetAddress2"] == ""
    assert data["billingAddress"]["phone"] == str(order.billing_address.phone)[
        :3
    ] + "." * (len(str(order.billing_address.phone)) - 3)


def test_order_by_token_user_restriction(api_client, order):
    query = """
    query OrderByToken($token: UUID!) {
        orderByToken(token: $token) {
            user {
                id
            }
        }
    }
    """
    response = api_client.post_graphql(query, {"token": order.token})
    assert_no_permission(response)


def test_order_by_token_events_restriction(api_client, order):
    query = """
    query OrderByToken($token: UUID!) {
        orderByToken(token: $token) {
            events {
                id
            }
        }
    }
    """
    response = api_client.post_graphql(query, {"token": order.token})
    assert_no_permission(response)


def test_authorized_access_to_order_by_token(
    user_api_client, staff_api_client, customer_user, order, permission_manage_users
):
    query = """
    query OrderByToken($token: UUID!) {
        orderByToken(token: $token) {
            user {
                id
            }
        }
    }
    """
    variables = {"token": order.token}
    customer_user_id = graphene.Node.to_global_id("User", customer_user.id)

    response = user_api_client.post_graphql(query, variables)
    content = get_graphql_content(response)
    assert content["data"]["orderByToken"]["user"]["id"] == customer_user_id

    response = staff_api_client.post_graphql(
        query, variables, permissions=[permission_manage_users]
    )
    content = get_graphql_content(response)
    assert content["data"]["orderByToken"]["user"]["id"] == customer_user_id


def test_query_draft_order_by_token_with_requester_as_customer(
    user_api_client, draft_order
):
    draft_order.user = user_api_client.user
    draft_order.save(update_fields=["user"])
    query = ORDER_BY_TOKEN_QUERY
    response = user_api_client.post_graphql(query, {"token": draft_order.token})
    content = get_graphql_content(response)
    assert not content["data"]["orderByToken"]


def test_query_draft_order_by_token_as_anonymous_customer(api_client, draft_order):
    query = ORDER_BY_TOKEN_QUERY
    response = api_client.post_graphql(query, {"token": draft_order.token})
    content = get_graphql_content(response)
    assert not content["data"]["orderByToken"]


MUTATION_ORDER_BULK_CANCEL = """
mutation CancelManyOrders($ids: [ID]!) {
    orderBulkCancel(ids: $ids) {
        count
        orderErrors{
            field
            code
        }
    }
}
"""


@patch("saleor.graphql.order.bulk_mutations.orders.cancel_order")
def test_order_bulk_cancel(
    mock_cancel_order,
    staff_api_client,
    order_list,
    fulfilled_order_with_all_cancelled_fulfillments,
    permission_manage_orders,
    address,
):
    orders = order_list
    orders.append(fulfilled_order_with_all_cancelled_fulfillments)
    expected_count = sum(order.can_cancel() for order in orders)
    variables = {
        "ids": [graphene.Node.to_global_id("Order", order.id) for order in orders],
    }
    response = staff_api_client.post_graphql(
        MUTATION_ORDER_BULK_CANCEL, variables, permissions=[permission_manage_orders]
    )
    content = get_graphql_content(response)
    data = content["data"]["orderBulkCancel"]
    assert data["count"] == expected_count
    assert not data["orderErrors"]

    calls = [call(order=order, user=staff_api_client.user) for order in orders]

    mock_cancel_order.assert_has_calls(calls, any_order=True)
    mock_cancel_order.call_count == expected_count


@patch("saleor.graphql.order.bulk_mutations.orders.cancel_order")
def test_order_bulk_cancel_as_app(
    mock_cancel_order,
    app_api_client,
    order_list,
    fulfilled_order_with_all_cancelled_fulfillments,
    permission_manage_orders,
    address,
):
    orders = order_list
    orders.append(fulfilled_order_with_all_cancelled_fulfillments)
    expected_count = sum(order.can_cancel() for order in orders)
    variables = {
        "ids": [graphene.Node.to_global_id("Order", order.id) for order in orders],
    }
    response = app_api_client.post_graphql(
        MUTATION_ORDER_BULK_CANCEL, variables, permissions=[permission_manage_orders]
    )
    content = get_graphql_content(response)
    data = content["data"]["orderBulkCancel"]
    assert data["count"] == expected_count
    assert not data["orderErrors"]

    calls = [call(order=order, user=AnonymousUser()) for order in orders]

    mock_cancel_order.assert_has_calls(calls, any_order=True)
    assert mock_cancel_order.call_count == expected_count


@pytest.mark.parametrize(
    "orders_filter, count",
    [
        (
            {
                "created": {
                    "gte": str(date.today() - timedelta(days=3)),
                    "lte": str(date.today()),
                }
            },
            1,
        ),
        ({"created": {"gte": str(date.today() - timedelta(days=3))}}, 1),
        ({"created": {"lte": str(date.today())}}, 2),
        ({"created": {"lte": str(date.today() - timedelta(days=3))}}, 1),
        ({"created": {"gte": str(date.today() + timedelta(days=1))}}, 0),
    ],
)
def test_order_query_with_filter_created(
    orders_filter,
    count,
    orders_query_with_filter,
    staff_api_client,
    permission_manage_orders,
    channel_USD,
):
    Order.objects.create(channel=channel_USD)
    with freeze_time("2012-01-14"):
        Order.objects.create(channel=channel_USD)
    variables = {"filter": orders_filter}
    staff_api_client.user.user_permissions.add(permission_manage_orders)
    response = staff_api_client.post_graphql(orders_query_with_filter, variables)
    content = get_graphql_content(response)
    orders = content["data"]["orders"]["edges"]

    assert len(orders) == count


@pytest.mark.parametrize(
    "orders_filter, count, payment_status",
    [
        ({"paymentStatus": "FULLY_CHARGED"}, 1, ChargeStatus.FULLY_CHARGED),
        ({"paymentStatus": "NOT_CHARGED"}, 2, ChargeStatus.NOT_CHARGED),
        ({"paymentStatus": "PARTIALLY_CHARGED"}, 1, ChargeStatus.PARTIALLY_CHARGED),
        ({"paymentStatus": "PARTIALLY_REFUNDED"}, 1, ChargeStatus.PARTIALLY_REFUNDED),
        ({"paymentStatus": "FULLY_REFUNDED"}, 1, ChargeStatus.FULLY_REFUNDED),
        ({"paymentStatus": "FULLY_CHARGED"}, 0, ChargeStatus.FULLY_REFUNDED),
        ({"paymentStatus": "NOT_CHARGED"}, 1, ChargeStatus.FULLY_REFUNDED),
    ],
)
def test_order_query_with_filter_payment_status(
    orders_filter,
    count,
    payment_status,
    orders_query_with_filter,
    staff_api_client,
    payment_dummy,
    permission_manage_orders,
    channel_PLN,
):
    payment_dummy.charge_status = payment_status
    payment_dummy.save()

    payment_dummy.id = None
    payment_dummy.order = Order.objects.create(channel=channel_PLN)
    payment_dummy.charge_status = ChargeStatus.NOT_CHARGED
    payment_dummy.save()

    variables = {"filter": orders_filter}
    staff_api_client.user.user_permissions.add(permission_manage_orders)
    response = staff_api_client.post_graphql(orders_query_with_filter, variables)
    content = get_graphql_content(response)
    orders = content["data"]["orders"]["edges"]

    assert len(orders) == count


@pytest.mark.parametrize(
    "orders_filter, count, status",
    [
        ({"status": "UNFULFILLED"}, 2, OrderStatus.UNFULFILLED),
        ({"status": "UNCONFIRMED"}, 1, OrderStatus.UNCONFIRMED),
        ({"status": "PARTIALLY_FULFILLED"}, 1, OrderStatus.PARTIALLY_FULFILLED),
        ({"status": "FULFILLED"}, 1, OrderStatus.FULFILLED),
        ({"status": "CANCELED"}, 1, OrderStatus.CANCELED),
    ],
)
def test_order_query_with_filter_status(
    orders_filter,
    count,
    status,
    orders_query_with_filter,
    staff_api_client,
    payment_dummy,
    permission_manage_orders,
    order,
    channel_USD,
):
    order.status = status
    order.save()

    Order.objects.create(channel=channel_USD)

    variables = {"filter": orders_filter}
    staff_api_client.user.user_permissions.add(permission_manage_orders)
    response = staff_api_client.post_graphql(orders_query_with_filter, variables)
    content = get_graphql_content(response)
    orders = content["data"]["orders"]["edges"]
    order_id = graphene.Node.to_global_id("Order", order.pk)

    orders_ids_from_response = [o["node"]["id"] for o in orders]
    assert len(orders) == count
    assert order_id in orders_ids_from_response


@pytest.mark.parametrize(
    "orders_filter, user_field, user_value",
    [
        ({"customer": "admin"}, "email", "admin@example.com"),
        ({"customer": "John"}, "first_name", "johnny"),
        ({"customer": "Snow"}, "last_name", "snow"),
    ],
)
def test_order_query_with_filter_customer_fields(
    orders_filter,
    user_field,
    user_value,
    orders_query_with_filter,
    staff_api_client,
    permission_manage_orders,
    customer_user,
    channel_USD,
):
    setattr(customer_user, user_field, user_value)
    customer_user.save()
    customer_user.refresh_from_db()

    order = Order(user=customer_user, token=str(uuid.uuid4()), channel=channel_USD)
    Order.objects.bulk_create(
        [order, Order(token=str(uuid.uuid4()), channel=channel_USD)]
    )

    variables = {"filter": orders_filter}
    staff_api_client.user.user_permissions.add(permission_manage_orders)
    response = staff_api_client.post_graphql(orders_query_with_filter, variables)
    content = get_graphql_content(response)
    orders = content["data"]["orders"]["edges"]
    order_id = graphene.Node.to_global_id("Order", order.pk)

    assert len(orders) == 1
    assert orders[0]["node"]["id"] == order_id


@pytest.mark.parametrize(
    "orders_filter, user_field, user_value",
    [
        ({"customer": "admin"}, "email", "admin@example.com"),
        ({"customer": "John"}, "first_name", "johnny"),
        ({"customer": "Snow"}, "last_name", "snow"),
    ],
)
def test_draft_order_query_with_filter_customer_fields(
    orders_filter,
    user_field,
    user_value,
    draft_orders_query_with_filter,
    staff_api_client,
    permission_manage_orders,
    customer_user,
    channel_USD,
):
    setattr(customer_user, user_field, user_value)
    customer_user.save()
    customer_user.refresh_from_db()

    order = Order(
        status=OrderStatus.DRAFT,
        user=customer_user,
        token=str(uuid.uuid4()),
        channel=channel_USD,
    )
    Order.objects.bulk_create(
        [
            order,
            Order(
                token=str(uuid.uuid4()), status=OrderStatus.DRAFT, channel=channel_USD
            ),
        ]
    )

    variables = {"filter": orders_filter}
    staff_api_client.user.user_permissions.add(permission_manage_orders)
    response = staff_api_client.post_graphql(draft_orders_query_with_filter, variables)
    content = get_graphql_content(response)
    orders = content["data"]["draftOrders"]["edges"]
    order_id = graphene.Node.to_global_id("Order", order.pk)

    assert len(orders) == 1
    assert orders[0]["node"]["id"] == order_id


@pytest.mark.parametrize(
    "orders_filter, count",
    [
        (
            {
                "created": {
                    "gte": str(date.today() - timedelta(days=3)),
                    "lte": str(date.today()),
                }
            },
            1,
        ),
        ({"created": {"gte": str(date.today() - timedelta(days=3))}}, 1),
        ({"created": {"lte": str(date.today())}}, 2),
        ({"created": {"lte": str(date.today() - timedelta(days=3))}}, 1),
        ({"created": {"gte": str(date.today() + timedelta(days=1))}}, 0),
    ],
)
def test_draft_order_query_with_filter_created_(
    orders_filter,
    count,
    draft_orders_query_with_filter,
    staff_api_client,
    permission_manage_orders,
    channel_USD,
):
    Order.objects.create(status=OrderStatus.DRAFT, channel=channel_USD)
    with freeze_time("2012-01-14"):
        Order.objects.create(status=OrderStatus.DRAFT, channel=channel_USD)
    variables = {"filter": orders_filter}
    staff_api_client.user.user_permissions.add(permission_manage_orders)
    response = staff_api_client.post_graphql(draft_orders_query_with_filter, variables)
    content = get_graphql_content(response)
    orders = content["data"]["draftOrders"]["edges"]

    assert len(orders) == count


QUERY_ORDER_WITH_SORT = """
    query ($sort_by: OrderSortingInput!) {
        orders(first:5, sortBy: $sort_by) {
            edges{
                node{
                    number
                }
            }
        }
    }
"""


@pytest.mark.parametrize(
    "order_sort, result_order",
    [
        ({"field": "NUMBER", "direction": "ASC"}, [0, 1, 2]),
        ({"field": "NUMBER", "direction": "DESC"}, [2, 1, 0]),
        ({"field": "CREATION_DATE", "direction": "ASC"}, [1, 0, 2]),
        ({"field": "CREATION_DATE", "direction": "DESC"}, [2, 0, 1]),
        ({"field": "CUSTOMER", "direction": "ASC"}, [2, 0, 1]),
        ({"field": "CUSTOMER", "direction": "DESC"}, [1, 0, 2]),
        ({"field": "FULFILLMENT_STATUS", "direction": "ASC"}, [2, 1, 0]),
        ({"field": "FULFILLMENT_STATUS", "direction": "DESC"}, [0, 1, 2]),
    ],
)
def test_query_orders_with_sort(
    order_sort,
    result_order,
    staff_api_client,
    permission_manage_orders,
    address,
    channel_USD,
):
    created_orders = []
    with freeze_time("2017-01-14"):
        created_orders.append(
            Order.objects.create(
                token=str(uuid.uuid4()),
                billing_address=address,
                status=OrderStatus.PARTIALLY_FULFILLED,
                total=TaxedMoney(net=Money(10, "USD"), gross=Money(13, "USD")),
                channel=channel_USD,
            )
        )
    with freeze_time("2012-01-14"):
        address2 = address.get_copy()
        address2.first_name = "Walter"
        address2.save()
        created_orders.append(
            Order.objects.create(
                token=str(uuid.uuid4()),
                billing_address=address2,
                status=OrderStatus.FULFILLED,
                total=TaxedMoney(net=Money(100, "USD"), gross=Money(130, "USD")),
                channel=channel_USD,
            )
        )
    address3 = address.get_copy()
    address3.last_name = "Alice"
    address3.save()
    created_orders.append(
        Order.objects.create(
            token=str(uuid.uuid4()),
            billing_address=address3,
            status=OrderStatus.CANCELED,
            total=TaxedMoney(net=Money(20, "USD"), gross=Money(26, "USD")),
            channel=channel_USD,
        )
    )
    variables = {"sort_by": order_sort}
    staff_api_client.user.user_permissions.add(permission_manage_orders)
    response = staff_api_client.post_graphql(QUERY_ORDER_WITH_SORT, variables)
    content = get_graphql_content(response)
    orders = content["data"]["orders"]["edges"]

    for order, order_number in enumerate(result_order):
        assert orders[order]["node"]["number"] == str(created_orders[order_number].pk)


QUERY_DRAFT_ORDER_WITH_SORT = """
    query ($sort_by: OrderSortingInput!) {
        draftOrders(first:5, sortBy: $sort_by) {
            edges{
                node{
                    number
                }
            }
        }
    }
"""


@pytest.mark.parametrize(
    "draft_order_sort, result_order",
    [
        ({"field": "NUMBER", "direction": "ASC"}, [0, 1, 2]),
        ({"field": "NUMBER", "direction": "DESC"}, [2, 1, 0]),
        ({"field": "CREATION_DATE", "direction": "ASC"}, [1, 0, 2]),
        ({"field": "CREATION_DATE", "direction": "DESC"}, [2, 0, 1]),
        ({"field": "CUSTOMER", "direction": "ASC"}, [2, 0, 1]),
        ({"field": "CUSTOMER", "direction": "DESC"}, [1, 0, 2]),
    ],
)
def test_query_draft_orders_with_sort(
    draft_order_sort,
    result_order,
    staff_api_client,
    permission_manage_orders,
    address,
    channel_USD,
):
    created_orders = []
    with freeze_time("2017-01-14"):
        created_orders.append(
            Order.objects.create(
                token=str(uuid.uuid4()),
                billing_address=address,
                status=OrderStatus.DRAFT,
                total=TaxedMoney(net=Money(10, "USD"), gross=Money(13, "USD")),
                channel=channel_USD,
            )
        )
    with freeze_time("2012-01-14"):
        address2 = address.get_copy()
        address2.first_name = "Walter"
        address2.save()
        created_orders.append(
            Order.objects.create(
                token=str(uuid.uuid4()),
                billing_address=address2,
                status=OrderStatus.DRAFT,
                total=TaxedMoney(net=Money(100, "USD"), gross=Money(130, "USD")),
                channel=channel_USD,
            )
        )
    address3 = address.get_copy()
    address3.last_name = "Alice"
    address3.save()
    created_orders.append(
        Order.objects.create(
            token=str(uuid.uuid4()),
            billing_address=address3,
            status=OrderStatus.DRAFT,
            total=TaxedMoney(net=Money(20, "USD"), gross=Money(26, "USD")),
            channel=channel_USD,
        )
    )
    variables = {"sort_by": draft_order_sort}
    staff_api_client.user.user_permissions.add(permission_manage_orders)
    response = staff_api_client.post_graphql(QUERY_DRAFT_ORDER_WITH_SORT, variables)
    content = get_graphql_content(response)
    draft_orders = content["data"]["draftOrders"]["edges"]

    for order, order_number in enumerate(result_order):
        assert draft_orders[order]["node"]["number"] == str(
            created_orders[order_number].pk
        )


@pytest.mark.parametrize(
    "orders_filter, count",
    [
        ({"search": "test_discount"}, 2),
        ({"search": "test_discount1"}, 1),
        ({"search": "translated_discount1_name"}, 1),
        ({"search": "user"}, 2),
        ({"search": "user1@example.com"}, 1),
        ({"search": "test@example.com"}, 1),
        ({"search": "Leslie"}, 1),
        ({"search": "Wade"}, 1),
        ({"search": ""}, 3),
        ({"search": "ExternalID"}, 1),
    ],
)
def test_orders_query_with_filter_search(
    orders_filter,
    count,
    orders_query_with_filter,
    staff_api_client,
    permission_manage_orders,
    customer_user,
    channel_USD,
):
    orders = Order.objects.bulk_create(
        [
            Order(
                user=customer_user,
                token=str(uuid.uuid4()),
                discount_name="test_discount1",
                user_email="test@example.com",
                translated_discount_name="translated_discount1_name",
                channel=channel_USD,
            ),
            Order(
                token=str(uuid.uuid4()),
                user_email="user1@example.com",
                channel=channel_USD,
            ),
            Order(
                token=str(uuid.uuid4()),
                user_email="user2@example.com",
                discount_name="test_discount2",
                translated_discount_name="translated_discount2_name",
                channel=channel_USD,
            ),
        ]
    )
    order_with_payment = orders[1]
    payment = Payment.objects.create(order=order_with_payment)
    payment.transactions.create(
        gateway_response={}, is_success=True, searchable_key="ExternalID"
    )
    variables = {"filter": orders_filter}
    staff_api_client.user.user_permissions.add(permission_manage_orders)
    response = staff_api_client.post_graphql(orders_query_with_filter, variables)
    content = get_graphql_content(response)
    assert content["data"]["orders"]["totalCount"] == count


def test_orders_query_with_filter_search_by_global_payment_id(
    orders_query_with_filter,
    staff_api_client,
    permission_manage_orders,
    customer_user,
    channel_USD,
):

    orders = Order.objects.bulk_create(
        [
            Order(
                user=customer_user,
                token=str(uuid.uuid4()),
                channel=channel_USD,
                discount_name="test_discount1",
                user_email="test@example.com",
                translated_discount_name="translated_discount1_name",
            ),
            Order(
                token=str(uuid.uuid4()),
                channel=channel_USD,
                user_email="user1@example.com",
            ),
        ]
    )
    order_with_payment = orders[0]
    payment = Payment.objects.create(order=order_with_payment)
    global_id = graphene.Node.to_global_id("Payment", payment.pk)

    variables = {"filter": {"search": global_id}}
    staff_api_client.user.user_permissions.add(permission_manage_orders)
    response = staff_api_client.post_graphql(orders_query_with_filter, variables)
    content = get_graphql_content(response)
    assert content["data"]["orders"]["totalCount"] == 1


def test_orders_query_with_filter_search_by_id(
    orders_query_with_filter, order, staff_api_client, permission_manage_orders
):
    variables = {"filter": {"search": order.pk}}
    staff_api_client.user.user_permissions.add(permission_manage_orders)
    response = staff_api_client.post_graphql(orders_query_with_filter, variables)
    content = get_graphql_content(response)
    assert content["data"]["orders"]["totalCount"] == 1


@pytest.mark.parametrize(
    "draft_orders_filter, count",
    [
        ({"search": "test_discount"}, 2),
        ({"search": "test_discount1"}, 1),
        ({"search": "translated_discount1_name"}, 1),
        ({"search": "user"}, 2),
        ({"search": "user1@example.com"}, 1),
        ({"search": "test@example.com"}, 1),
        ({"search": "Leslie"}, 1),
        ({"search": "Wade"}, 1),
        ({"search": ""}, 3),
    ],
)
def test_draft_orders_query_with_filter_search(
    draft_orders_filter,
    count,
    draft_orders_query_with_filter,
    staff_api_client,
    permission_manage_orders,
    customer_user,
    channel_USD,
):
    Order.objects.bulk_create(
        [
            Order(
                user=customer_user,
                token=str(uuid.uuid4()),
                discount_name="test_discount1",
                user_email="test@example.com",
                translated_discount_name="translated_discount1_name",
                status=OrderStatus.DRAFT,
                channel=channel_USD,
            ),
            Order(
                token=str(uuid.uuid4()),
                user_email="user1@example.com",
                status=OrderStatus.DRAFT,
                channel=channel_USD,
            ),
            Order(
                token=str(uuid.uuid4()),
                user_email="user2@example.com",
                discount_name="test_discount2",
                translated_discount_name="translated_discount2_name",
                status=OrderStatus.DRAFT,
                channel=channel_USD,
            ),
        ]
    )
    variables = {"filter": draft_orders_filter}
    staff_api_client.user.user_permissions.add(permission_manage_orders)
    response = staff_api_client.post_graphql(draft_orders_query_with_filter, variables)
    content = get_graphql_content(response)
    assert content["data"]["draftOrders"]["totalCount"] == count


def test_draft_orders_query_with_filter_search_by_id(
    draft_orders_query_with_filter,
    draft_order,
    staff_api_client,
    permission_manage_orders,
):
    variables = {"filter": {"search": draft_order.pk}}
    staff_api_client.user.user_permissions.add(permission_manage_orders)
    response = staff_api_client.post_graphql(draft_orders_query_with_filter, variables)
    content = get_graphql_content(response)
    assert content["data"]["draftOrders"]["totalCount"] == 1<|MERGE_RESOLUTION|>--- conflicted
+++ resolved
@@ -99,14 +99,12 @@
                 token=uuid.uuid4(),
                 channel=channel_PLN,
             ),
-<<<<<<< HEAD
-            Order(user=customer_user, status=OrderStatus.FULFILLED, token=uuid.uuid4()),
-            Order(user=customer_user, status=OrderStatus.DRAFT, token=uuid.uuid4()),
             Order(
-                user=customer_user, status=OrderStatus.UNCONFIRMED, token=uuid.uuid4()
+                user=customer_user,
+                status=OrderStatus.UNCONFIRMED,
+                token=uuid.uuid4(),
+                channel=channel_PLN,
             ),
-=======
->>>>>>> 955302ea
         ]
     )
 
@@ -647,7 +645,7 @@
     response = staff_api_client.post_graphql(query)
     edges = get_graphql_content(response)["data"]["orders"]["edges"]
 
-    assert len(edges) == Order.objects.confirmed().count()
+    assert len(edges) == Order.objects.non_draft().count()
 
 
 def test_draft_order_query(staff_api_client, permission_manage_orders, orders):
