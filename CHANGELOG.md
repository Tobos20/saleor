--- conflicted
+++ resolved
@@ -54,14 +54,11 @@
 - Fix quantity height in draft order edit - #4273 by @benekex2
 - Fix checkbox clickable area size - #4280 by @dominik-zeglen
 - Fix exploding object select in menu section - #4282 by @dominik-zeglen
-<<<<<<< HEAD
 - Add default state to rich text editor = #4281 by @dominik-zeglen
 - Fix ajax request for removing item from bag - ##4294 by @korycins
-=======
 - Add default state to rich text editor - #4281 by @dominik-zeglen
 - Fixed internal error when creating a checkout with a voucher code - #4292 by @NyanKiyoshi
 
->>>>>>> 534c3b15
 
 ## 2.6.0
 
